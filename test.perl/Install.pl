#!/usr/bin/perl

use strict;
use warnings;
use LWP::Simple;
use Getopt::Long;
use File::Copy;
use File::Copy::Recursive qw(dircopy);
use File::Find;
use Term::ANSIColor;
use FindBin qw($RealBin);

$| = 1;

my $prefix = '/opt';
my $manpath = '/usr/local/man';
my $bindir = '/usr/local/bin';
my $bin_name = 'cvmfs-test';
my $force = undef;

my $ret = GetOptions ("bindir=s" => \$bindir,
					   "manpath=s" => \$manpath,
					   "prefix=s" => \$prefix,
					   "bin-name=s" => \$bin_name,
					   "force" => \$force );


# This functions accept an absolute path and will recursive
# remove all files and directories. Is the equivalent of
# 'rm -r' in any Linux system.
sub recursive_rm {
	my $path = shift;
	my $remove = sub {
		if (!-l and -d) {
			rmdir($File::Find::name)
		}
		else {
			unlink($File::Find::name);
		}
	};
	if (-e $path) {
		finddepth ( { wanted => $remove }, $path );
	}
}

unless(defined($force)) {
	if (-e "$prefix/cvmfs-test/.installed") {
		print "\ncvmfs-test seems to be already installed.\n";
		print "You can force a reinstallation with --force option.\n\n";
		exit 0;
	}
}

my $user_id = `id -u`;
chomp($user_id);

if ($user_id ne '0') {
	print 'To complete the installation process you need to be able to use sudo on your system. Are you? (N/y)';
	my $sudoers = <STDIN>;
	unless ($sudoers eq "y\n" or $sudoers eq "Y\n") { exit 0 }
}

my $zmq_retrieve = 'http://download.zeromq.org/zeromq-2.2.0.tar.gz';
my $zmq_source = './zeromq-2.2.0.tar.gz';
my $zmq_source_dir = './zeromq-2.2.0';

my $arch = `arch`;
chomp($arch);
my $libsuffix = '';

if ($arch eq 'x86_64') { $libsuffix = '64' }

print 'Downloading ZeroMQ source tarball... ';
getstore($zmq_retrieve, $zmq_source);
print "Done.\n";

if (-f $zmq_source) {
	print 'Extracting ZeroMQ source... ';
	system("tar -xzf $zmq_source");
	print "Done.\n";

	chdir $zmq_source_dir;

	system("./configure --prefix=/usr --libdir=/usr/lib" . $libsuffix);
	system('make');
	system('sudo make install');

	chdir '..';
	
	recursive_rm("$RealBin/$zmq_source_dir");
	unlink($zmq_source);
}
else {
	print color 'red';
	print "Something went wrong while trying to download $zmq_retrieve.\n";
	print "Check your internet connection and retry.\n";
	print color 'reset';
	exit 0;
}


print 'Installing cpanminus... ';
system('curl --cacert cacert.pem -L http://cpanmin.us | perl - --self-upgrade');
print "Done.\n";

<<<<<<< HEAD
if (-f '/usr/bin/cpanm') {
	print 'Installing ZeroMQ perl module... ';
=======
print 'Creating symlink to cpanminus in /usr/bin... ';
system('ln -s /usr/local/bin/cpanm /usr/bin/cpanm');
print "Done.\n";

system("which cpanm > /dev/null 2>&1");
if ( $? == 0 ) {
	print 'Installing ZeroMQ perl modules... ';
>>>>>>> 38281ad7
	system('sudo cpanm ZeroMQ');
	print "Done.\n";
	
	print 'Installing IO::Interface perl module... ';
	system('sudo cpanm IO::Interface');
	print "Done.\n";

	print 'Upgrading Socket.pm version... ';
	system('sudo cpanm Socket');
	print "Done.\n";
}
else {
	print color 'red';
	print "Something went wrong while trying to download cpanm.\n";
	print "Check your internet connection and retry.\n";
	print color 'reset';
	exit 0;
}


unlink("$manpath/man1/$bin_name.1");
copy("$RealBin/man/cvmfs-test.1", "$manpath/man1/$bin_name.1");

dircopy($RealBin, "$prefix/cvmfs-test");
system("sudo chown -R cvmfs-test:cvmfs-test $prefix/cvmfs-test");

unlink("$bindir/$bin_name");
symlink "$prefix/cvmfs-test/cvmfs-testshell.pl", "$bindir/$bin_name";

system("$bin_name --setup");

open(my $create_sentinel, '>', "$prefix/cvmfs-test/.installed");
close($create_sentinel);

exit 0;<|MERGE_RESOLUTION|>--- conflicted
+++ resolved
@@ -103,10 +103,6 @@
 system('curl --cacert cacert.pem -L http://cpanmin.us | perl - --self-upgrade');
 print "Done.\n";
 
-<<<<<<< HEAD
-if (-f '/usr/bin/cpanm') {
-	print 'Installing ZeroMQ perl module... ';
-=======
 print 'Creating symlink to cpanminus in /usr/bin... ';
 system('ln -s /usr/local/bin/cpanm /usr/bin/cpanm');
 print "Done.\n";
@@ -114,7 +110,6 @@
 system("which cpanm > /dev/null 2>&1");
 if ( $? == 0 ) {
 	print 'Installing ZeroMQ perl modules... ';
->>>>>>> 38281ad7
 	system('sudo cpanm ZeroMQ');
 	print "Done.\n";
 	
