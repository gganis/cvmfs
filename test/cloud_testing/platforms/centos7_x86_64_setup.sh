#!/bin/sh

# source the common platform independent functionality and option parsing
script_location=$(dirname $(readlink --canonicalize $0))
. ${script_location}/common_setup.sh

<<<<<<< HEAD
# Place the overlay directories on ftype=1 16GB xfs partition
sudo dd if=/dev/zero of=/xfs-backend bs=$((1024*1024)) count=$((16*1024))
sudo mkfs.xfs -n ftype=1 /xfs-backend
sudo mkdir -p /var/spool/cvmfs
sudo mount /xfs-backend /var/spool/cvmfs
=======
# Place the overlay directories on 16GB ext4 partition
sudo dd if=/dev/zero of=/ext4-backend bs=$((1024*1024)) count=$((16*1024))
sudo yes | sudo mkfs.ext4 /ext4-backend
sudo mkdir -p /var/spool/cvmfs
sudo mount /ext4-backend /var/spool/cvmfs
>>>>>>> 3220e929

# CernVM-FS server needs 'jq' from epel
echo "enabling epel yum repository..."
install_from_repo epel-release

# install CernVM-FS RPM packages
echo "installing RPM packages... "
install_rpm "$CONFIG_PACKAGES"
install_rpm $CLIENT_PACKAGE
install_rpm $SERVER_PACKAGE
install_rpm $DEVEL_PACKAGE
install_rpm $UNITTEST_PACKAGE

# installing WSGI apache module
echo "installing python WSGI module..."
install_from_repo mod_wsgi   || die "fail (installing mod_wsgi)"
sudo systemctl restart httpd || die "fail (restarting apache)"

# setup environment
echo -n "setting up CernVM-FS environment..."
sudo cvmfs_config setup                          || die "fail (cvmfs_config setup)"
sudo mkdir -p /var/log/cvmfs-test                || die "fail (mkdir /var/log/cvmfs-test)"
sudo chown sftnight:sftnight /var/log/cvmfs-test || die "fail (chown /var/log/cvmfs-test)"
sudo systemctl start autofs                      || die "fail (systemctl start autofs)"
sudo cvmfs_config chksetup > /dev/null           || die "fail (cvmfs_config chksetup)"
echo "done"

# install additional stuff (needed for perl testing tools)
echo "installing additional RPM packages..."
install_from_repo gcc
install_from_repo gcc-c++
install_from_repo rubygems
install_from_repo wget
install_from_repo redhat-lsb-core

# traffic shaping
install_from_repo trickle

# install ruby gem for FakeS3
install_ruby_gem fakes3

# increase open file descriptor limits
echo -n "increasing ulimit -n ... "
set_nofile_limit 65536 || die "fail"
echo "done"<|MERGE_RESOLUTION|>--- conflicted
+++ resolved
@@ -4,19 +4,17 @@
 script_location=$(dirname $(readlink --canonicalize $0))
 . ${script_location}/common_setup.sh
 
-<<<<<<< HEAD
-# Place the overlay directories on ftype=1 16GB xfs partition
-sudo dd if=/dev/zero of=/xfs-backend bs=$((1024*1024)) count=$((16*1024))
-sudo mkfs.xfs -n ftype=1 /xfs-backend
-sudo mkdir -p /var/spool/cvmfs
-sudo mount /xfs-backend /var/spool/cvmfs
-=======
+# # Place the overlay directories on ftype=1 16GB xfs partition
+# sudo dd if=/dev/zero of=/xfs-backend bs=$((1024*1024)) count=$((16*1024))
+# sudo mkfs.xfs -n ftype=1 /xfs-backend
+# sudo mkdir -p /var/spool/cvmfs
+# sudo mount /xfs-backend /var/spool/cvmfs
+
 # Place the overlay directories on 16GB ext4 partition
 sudo dd if=/dev/zero of=/ext4-backend bs=$((1024*1024)) count=$((16*1024))
 sudo yes | sudo mkfs.ext4 /ext4-backend
 sudo mkdir -p /var/spool/cvmfs
 sudo mount /ext4-backend /var/spool/cvmfs
->>>>>>> 3220e929
 
 # CernVM-FS server needs 'jq' from epel
 echo "enabling epel yum repository..."
