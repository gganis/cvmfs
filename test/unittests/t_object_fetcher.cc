/**
 * This file is part of the CernVM File System.
 */

#include <gtest/gtest.h>

#include <cerrno>
#include <cstdio>
#include <ctime>
#include <string>

#include "../../cvmfs/catalog_sql.h"
#include "../../cvmfs/compression.h"
#include "../../cvmfs/history_sqlite.h"
#include "../../cvmfs/shortstring.h"
#include "../../cvmfs/statistics.h"
#include "../../cvmfs/util.h"
#include "testutil.h"

using namespace std;  // NOLINT

template <class ObjectFetcherT>
class T_ObjectFetcher : public ::testing::Test {
 protected:
  static const std::string  sandbox;
  static const std::string  fqrn;
  static const std::string  backend_storage;
  static const std::string  backend_storage_dir;
  static const std::string  manifest_path;
  static const std::string  whitelist_path;
  static const std::string  temp_directory;
  static const std::string  public_key_path;
  static const std::string  private_key_path;
  static const std::string  certificate_path;
  static const std::string  master_key_path;
  static const unsigned int catalog_revision;

  // determined during setup
  static shash::Any root_hash;
  static shash::Any history_hash;
  static shash::Any previous_history_hash;
  static shash::Any certificate_hash;

 protected:
  virtual void SetUp() {
    if (NeedsFilesystemSandbox()) {
      const bool retval = MkdirDeep(sandbox,                        0700) &&
                          MkdirDeep(backend_storage,                0700) &&
                          MkdirDeep(backend_storage_dir,            0700) &&
                          MkdirDeep(temp_directory,                 0700) &&
                          MakeCacheDirectories(backend_storage_dir, 0700);
      ASSERT_TRUE(retval) << "failed to create sandbox";
    }

    InitializeSandbox();
  }

  virtual void TearDown() {
    if (NeedsFilesystemSandbox()) {
      const bool retval = RemoveTree(sandbox);
      ASSERT_TRUE(retval) << "failed to remove sandbox";

      FinalizeExternalManagers();
    }

    MockHistory::Reset();
    MockCatalog::Reset();

    root_hash             = shash::Any();
    history_hash          = shash::Any();
    previous_history_hash = shash::Any();
    certificate_hash      = shash::Any();
  }

  void InitializeSandbox() {
    // create some history objects
    CreateHistory(&previous_history_hash);
    CreateHistory(&history_hash, previous_history_hash);

    // create a catalog
    CreateCatalog(&root_hash, "");

    if (NeedsFilesystemSandbox()) {
      WriteKeychain();
      WriteManifest();
      WriteWhitelist();
      InitializeExternalManagers();
    }
  }

  void WriteKeychain() {
    // plant public key
    const std::string public_key =
      "-----BEGIN PUBLIC KEY-----\n"
      "MIIBIjANBgkqhkiG9w0BAQEFAAOCAQ8AMIIBCgKCAQEA+zf/4RhfAQp0xIFEZWFq\n"
      "g3AAR2F81BNVrejauTZbQ2YcyKe8XM4tH2Z9TqgkZdm3Uv+9pmOjLCvJijZU3h2C\n"
      "J1HqBbsYuRAp0GOx4Bw5fSYjAaZ11bsTwgRFdtEt50P8vN6BXE0jaicR6TMwvo00\n"
      "nCm/4rZ2Dyw96B91kZR/KIhNaM5VvoIaMD/+iU78NhvK5370bB2rFCPd3M+GVVTD\n"
      "zWueJx2qdWmjgvjbP5wwMUnIAa5r/OfSVaQOSGDsJPdTlfVObeCYepOn5zNKL0vm\n"
      "/tdttayRCBwhrnf6eED4QOvCbUS/127BLpg69EfZPm1je53/kKzKmleoPOAdiI3L\n"
      "wQIDAQAB\n"
      "-----END PUBLIC KEY-----\n";

    const std::string private_key =
      "-----BEGIN RSA PRIVATE KEY-----\n"
      "MIIEowIBAAKCAQEAprEBl90v8wYDEWykTu5DtqdDJbarfbK3mLQ+ACnc89Rv0/+n\n"
      "VAMs+Pxsp3f04Ksn/d8CdxhHnP0eEHGL1dFp4NBb0aQsp2hS3A0j+q6OAVGHhwGa\n"
      "D7jRwuZTvxdABlb+mzwA3SgxaxImeaAzLiCyEzgn8g8D3PuK2307y05ffuSW69D7\n"
      "dwTSWGxBUwN3mtmhJObDUlKqrxONkwJjwweHOjA44/rUahgGwE5HBxdYnIwxKTXf\n"
      "JiNXuM0ifNbAdxFkYI5RMMG4ACRVlMBDznAMWN4gX31ODgvcqAPS1BCFvLwUp0Uv\n"
      "Fdpkx1eSS2j35cy1S2U9IJRJRmHcpMsCx18qqQIDAQABAoIBAFWlcuUdj8p1V1Q3\n"
      "lwC7KW2K6VRSVDDEh9LdIVIiMFXT3BV4MPhYnV3dDNLLLrXVGzo0wGaCwiDmaPEX\n"
      "9jpJW/ZX+CVyDkOBtbk8wzTFRU9mHZV/fDIByz0x7OutPYdEYZNPND5trV6PN9ec\n"
      "OU/FGtoHK3cSwfBkCkeWRAfE4AopAqXiW6oQJmCeTw4iBiwlWz8LyszpAAocGnkw\n"
      "1pv9vJdzaqNI8gIZwSR856QkkLLkx/PsfVC7P8m3cW+wR1aev7gy5h3OOQtmmPZr\n"
      "oihiaUjFgLHjrtXTEDDvSJHID2i5CnrBA6pckkakVsYjgrIsmRt086EWhm/d/MnT\n"
      "bYk+MCUCgYEA3NLFby6bohsOLcGoZRxdzhX4x3cnrv4tHtJAhpWkyStDEEAEsoEo\n"
      "n5lL3NXaHOFaIsVMsrxAdexsy28SObb0VXCUq25AkO9d3osZuvUqhcqBGaSRubSW\n"
      "+/o6kKTH/frxNCsZff9/2DW+h0HlWC0J9hz9SYxHPMvGMpuXLLZc/MsCgYEAwT65\n"
      "I9YKMvaTOmvEq0fkvIOFkHE2hD8wIIsiXzwtd5Dz0WGCytChtfk79wlU+ivO49Vj\n"
      "89lfgaBovVwqya0hG6BdSKtGtJrNSg+dLda0iF028wOJZwrHW3154G5NstWni+DH\n"
      "X4g4/Jckm3GPaqx1JUhoAQkVD0n0zIPMmzXMm9sCgYA8+8xgpxt+CkDBLDFIMyxI\n"
      "xNKeq25/KlzlnSUKxfrrP5JWw4dIkNjaMqi7xSdmQGn3HkvPNKQMrQ1ipTsAS2Fw\n"
      "0xWLvngATsq6semaMyjaKBG9NjC0e4YS8okH9ynwH0RLpvd0T4JMAJOsoOsojc+p\n"
      "c1oT3LSzuoby5Ps78uT9PwKBgG2YVQet7Dra/MS1OeSp8V+4d5djnbeC3piWT/gS\n"
      "+PZGjwDAfJzplczOfOOttzPqhHtSGk3BihjKEJzUGLAoMA6q9DyyZncnFCZclJfa\n"
      "nKh5tSA9cT+vLUEF+IkABbDW2x7JbEkRyL/4OBqwXNXy2L08Qz/TFs6E8wDJ/tBH\n"
      "wrLhAoGBAL6c/jREYgIMgvYkS3oeGc3vs5zwgFbVqm9lk3aQsjrTiAJa11NXMfDo\n"
      "Ri3K5ZYMUoXzRePScyMEvLNOPc+A850wI2o4tyRQ7wIz35pN6cWx13LlOwXFKvFb\n"
      "m6ULNXSp8DrhtWLdxCH8DY9M+KxSXCb7JNSgmDU6EAJ9UriSQKlX\n"
      "-----END RSA PRIVATE KEY-----";

    const std::string master_key =
      "-----BEGIN RSA PRIVATE KEY-----\n"
      "MIIEowIBAAKCAQEA+zf/4RhfAQp0xIFEZWFqg3AAR2F81BNVrejauTZbQ2YcyKe8\n"
      "XM4tH2Z9TqgkZdm3Uv+9pmOjLCvJijZU3h2CJ1HqBbsYuRAp0GOx4Bw5fSYjAaZ1\n"
      "1bsTwgRFdtEt50P8vN6BXE0jaicR6TMwvo00nCm/4rZ2Dyw96B91kZR/KIhNaM5V\n"
      "voIaMD/+iU78NhvK5370bB2rFCPd3M+GVVTDzWueJx2qdWmjgvjbP5wwMUnIAa5r\n"
      "/OfSVaQOSGDsJPdTlfVObeCYepOn5zNKL0vm/tdttayRCBwhrnf6eED4QOvCbUS/\n"
      "127BLpg69EfZPm1je53/kKzKmleoPOAdiI3LwQIDAQABAoIBAEuaV8RbPEQo7Gky\n"
      "6e2EurRhoYPZ3+JHC1LyL9jrdd27vk/YwwQ+/C9l/bINQh7wvY4Z7u5DMBkb+GRC\n"
      "45mQ0dmZek9NNiyDo8HWLvLeK6LxNjnJ6c5vpYuPE4SlgSYHPOluIQoxIMZSib5f\n"
      "rHy8LCgPHHNTLAZ27w6LYSt1wCrm+ZhOq8tOjqQn1A7pogSC8rmJYuSI4m64C0zt\n"
      "03JCy62T5OMd2+bYNsrEVKHj8GdOS/kTX5ssj9aArVxK1uG/fY6OE1kMFKAgt1Z/\n"
      "OKzORvLjN3880YLyghgqtUgD64NeSj3Oi45xWuCw0s9GnVrolOfPEyggqja527ha\n"
      "JcI0IJECgYEA/xUmzPVTdYcTr2okBECQ08OBQJntsDLHuQEI/oFvceKG7f9tYJ/6\n"
      "0iMcx8iXoYDBRQBwW8XGlx5c/+8alhy2y3J7qiHH3BCcMkWiJjwSrPCk0Tyd5xha\n"
      "3Hh+rDA1/U1MJxsdZv0js50MHSU69+0FWHw0XYje3IkWZmzlDvP5tn0CgYEA/B9K\n"
      "Y+J5p2qQyF6ACfXQ2786RgAPkeeza3Fdn4pmtAA2LpqTa9GQO4X0JfigWYjEYkCG\n"
      "/OGhQCkO2vz5F1hltwIH9AfHTh9DfStq9vY8R7vnYB/Am1MJdppjTkWjlu0Bnz1S\n"
      "7a3Mt3xyM8uURuQQzu9r+5NGPCle0bdmEt9D+ZUCgYEAl9Gg/E/vUn4Iy1ijAxzi\n"
      "lgdAgJCdFUfD82qYTdH/4IpwwGpMUTwmbreTQ50yEl+tqEHwnc6CuiLKO1G2Qy3n\n"
      "5gLHc6UTbPk93fXv4k3S17eKgTZQzOCEA8B7tEQlfhNphcTvpQJ5I0gPk7E6/aDG\n"
      "k7mo+RqjeiLlgCTD2DiBoYkCgYBG4p1NvA0sLuAKFde19TEFt5wwti+qfBSL7tG9\n"
      "23HIxg51x+wO8lq1AZKFYoPi6HsejLnnO6DUozaUB3AZSjc+3wlRaSZ2JoAZHy3x\n"
      "xYVpPcFt2z+R7CTK/dlR1m6KLpS4Ksu4G5dlN038lg5YaCL5q4MWtm+W1qLcH85J\n"
      "HBDGiQKBgDWobRgk+i6BN2jnJssAP191MPntfbAaiOfOo9doYTnRrwdBA3Qwutjb\n"
      "ufbvxdCBFSZeGbzNWc3ge/6WA6XeRHistH33sYdsCgNO7L30Uyv3HSf1OsxdTDLZ\n"
      "nkvXn+sFFNsWmuNihi+hhlz+md7naSgE51l4gvdQa22sLmgvls6C\n"
      "-----END RSA PRIVATE KEY-----";

    const std::string certificate =
      "-----BEGIN CERTIFICATE-----\n"
      "MIIC4DCCAcgCCQClsBOairrIxTANBgkqhkiG9w0BAQsFADAyMTAwLgYDVQQDDCd0\n"
      "ZXN0LmNlcm4uY2ggQ2VyblZNLUZTIFJlbGVhc2UgTWFuYWdlcnMwHhcNMTQxMjE4\n"
      "MTAxOTMzWhcNMTUxMjE4MTAxOTMzWjAyMTAwLgYDVQQDDCd0ZXN0LmNlcm4uY2gg\n"
      "Q2VyblZNLUZTIFJlbGVhc2UgTWFuYWdlcnMwggEiMA0GCSqGSIb3DQEBAQUAA4IB\n"
      "DwAwggEKAoIBAQCmsQGX3S/zBgMRbKRO7kO2p0Mltqt9sreYtD4AKdzz1G/T/6dU\n"
      "Ayz4/Gynd/Tgqyf93wJ3GEec/R4QcYvV0Wng0FvRpCynaFLcDSP6ro4BUYeHAZoP\n"
      "uNHC5lO/F0AGVv6bPADdKDFrEiZ5oDMuILITOCfyDwPc+4rbfTvLTl9+5Jbr0Pt3\n"
      "BNJYbEFTA3ea2aEk5sNSUqqvE42TAmPDB4c6MDjj+tRqGAbATkcHF1icjDEpNd8m\n"
      "I1e4zSJ81sB3EWRgjlEwwbgAJFWUwEPOcAxY3iBffU4OC9yoA9LUEIW8vBSnRS8V\n"
      "2mTHV5JLaPflzLVLZT0glElGYdykywLHXyqpAgMBAAEwDQYJKoZIhvcNAQELBQAD\n"
      "ggEBAHNYHnKfWWGpw8s3LqRIY2+wq494Yt1Nrh7ZZASQZoNjcYuXJjieDtYqIKSC\n"
      "JvhOm24NlqCb1QNE/QBzHh9pn/MXboC+IWyYLlFpkJkrVfhlnwaK/JwdoE5hIgU5\n"
      "dtt/einHND5OD7cXMrrUfPKfzjPhxNHoJGPVGldY0OlchHyQJRU7eMFfvcwEhqaM\n"
      "ZDPpLCFW4/H7bJ0oL377F8nOEq29Wu8KbqcJs2GyJ99PlWMTw0p/tvkXgdlai1oM\n"
      "ioFmZ8bkVCMa5vqZgymS83TTHHkXEjJ9UZ++KfBJonez7BfCOSkh9ryLN3kad/sO\n"
      "QxuquL7I2T9us60G7yqD95inHsw=\n"
      "-----END CERTIFICATE-----";

    WriteFile(public_key_path,  public_key);
    WriteFile(private_key_path, private_key);
    WriteFile(master_key_path,  master_key);
    WriteFile(certificate_path, certificate);

    certificate_hash = h("0000000000000000000000000000000000000000",
                         shash::kSuffixCertificate);
    InsertIntoStorage(certificate_path, &certificate_hash);
  }

  void WriteFile(const std::string &path, const std::string &content) {
    FILE *f = fopen(path.c_str(), "w+");
    ASSERT_NE(static_cast<FILE*>(NULL), f)
      << "failed to open. errno: " << errno;
    const size_t bytes_written = fwrite(content.data(), 1, content.length(), f);
    ASSERT_EQ(bytes_written, content.length())
      << "failed to write. errno: " << errno;

    const int retval = fclose(f);
    ASSERT_EQ(0, retval) << "failed to close. errno: " << errno;
  }

  void Sign(const shash::Any              hash,
            signature::SignatureManager  *signature_manager,
            std::string                  *signature) const {
    unsigned char *sig;
    unsigned sig_size;
    ASSERT_TRUE(signature_manager->Sign(
                  reinterpret_cast<const unsigned char *>(
                    hash.ToString().data()),
                    hash.GetHexSize(),
                  &sig, &sig_size));
    *signature = std::string(reinterpret_cast<char*>(sig), sig_size);
  }

  void SignRsa(const shash::Any  hash,
               std::string      *signature) const {
    std::string hash_string = hash.ToString();
    FILE *f_rsa_pkey = fopen(master_key_path.c_str(), "r");
    ASSERT_NE(static_cast<FILE*>(NULL), f_rsa_pkey);
    RSA *rsa = PEM_read_RSAPrivateKey(f_rsa_pkey, NULL, NULL, NULL);
    ASSERT_NE(static_cast<RSA*>(NULL), rsa);
    fclose(f_rsa_pkey);

    unsigned char *sig = (unsigned char*)malloc(RSA_size(rsa));
    const int res =
      RSA_private_encrypt(hash_string.length(),
                          reinterpret_cast<const unsigned char *>(
                            hash_string.data()),
                          sig, rsa, RSA_PKCS1_PADDING);
    ASSERT_NE(-1, res) << "RSA error code: " << ERR_get_error();
    *signature = std::string(reinterpret_cast<char*>(sig), res);

    free(sig);
    RSA_free(rsa);
  }

  void SignString(std::string                  *str,
                  signature::SignatureManager  *signature_manager,
                  const bool                    rsa = false) const {
    shash::Any hash = h("0000000000000000000000000000000000000000");
    shash::HashMem(
      reinterpret_cast<const unsigned char *>(str->data()),
      str->length(), &hash);

    std::string sig;
    if (rsa) {
      SignRsa(hash, &sig);
    } else {
      Sign(hash, signature_manager, &sig);
    }

    *str += "--\n";
    *str += hash.ToString() + "\n";
    *str += sig;
  }

  void WriteManifest() {
    // create manifest
    const uint64_t    catalog_size = 0;
    const std::string root_path    = "";
    UniquePtr<manifest::Manifest> manifest(new manifest::Manifest(
                                                 root_hash,
                                                 catalog_size,
                                                 root_path));
    manifest->set_history(history_hash);
    manifest->set_certificate(certificate_hash);
    manifest->set_repository_name(fqrn);

    signature::SignatureManager signature_manager;
    signature_manager.Init();

    ASSERT_TRUE(signature_manager.LoadCertificatePath(certificate_path));
    ASSERT_TRUE(signature_manager.LoadPrivateKeyPath(private_key_path, ""));

    std::string manifest_string = manifest->ExportString();
    SignString(&manifest_string, &signature_manager);
    WriteFile(manifest_path, manifest_string);

    signature_manager.Fini();
  }

  void WriteWhitelist() {
    string whitelist;
    whitelist += MakeWhitelistTimestamp(time(0)) + "\n";
    whitelist += "E" + MakeWhitelistTimestamp(time(0) + 30 /*days*/ *24*60*60)
              + "\n";
    whitelist += "N" + fqrn + "\n";

    signature::SignatureManager signature_manager;
    signature_manager.Init();

    ASSERT_TRUE(signature_manager.LoadCertificatePath(certificate_path));
    ASSERT_TRUE(signature_manager.LoadPrivateKeyPath(master_key_path, ""));

    whitelist += signature_manager.FingerprintCertificate(shash::kSha1)
              + "\n";
    SignString(&whitelist, &signature_manager, true);
    WriteFile(whitelist_path, whitelist);

    signature_manager.Fini();
  }

  std::string MakeWhitelistTimestamp(const time_t timestamp) const {
    struct tm ti;
    localtime_r(&timestamp, &ti);

    char result[15];
    snprintf(result, sizeof(result), "%04d%02d%02d%02d%02d%02d",
             ti.tm_year + 1900,
             ti.tm_mon + 1,
             ti.tm_mday,
             ti.tm_hour,
             ti.tm_min,
             ti.tm_sec);

    return string(result);
  }

  void InitializeExternalManagers() {
    download_manager_.Init(1, true, &statistics_);
    signature_manager_.Init();
    ASSERT_TRUE(signature_manager_.LoadPublicRsaKeys(public_key_path));
  }

  void FinalizeExternalManagers() {
    download_manager_.Fini();
    signature_manager_.Fini();
  }

  ObjectFetcherT* GetObjectFetcher() {
    return GetObjectFetcher(type<ObjectFetcherT>());
  }

  void CreateHistory(
    shash::Any *content_hash,
    const shash::Any &previous_revision = shash::Any()
  ) {
    return CreateHistory(type<ObjectFetcherT>(),
                         content_hash,
                         previous_revision);
  }

  void CreateCatalog(
    shash::Any *content_hash,
    const std::string &root_path
  ) {
    return CreateCatalog(type<ObjectFetcherT>(),
                         content_hash,
                         root_path);
  }

  bool NeedsFilesystemSandbox() {
    return NeedsFilesystemSandbox(type<ObjectFetcherT>());
  }

  typedef std::vector<std::string> DirectoryListing;
  void ListDirectory(const std::string &path, DirectoryListing *listing) const {
    ASSERT_TRUE(listing != NULL);
    listing->clear();

    DIR *dp;
    struct dirent *ep;
    dp = opendir(path.c_str());
    ASSERT_NE(static_cast<DIR*>(NULL), dp);

    while ( (ep = readdir(dp)) ) {
      const std::string name = ep->d_name;
      if (name != "." && name != "..") {
        listing->push_back(name);
      }
    }

    closedir(dp);
  }

  size_t CountTemporaryFiles() {
    if (!NeedsFilesystemSandbox()) {
      return 0;
    }

    DirectoryListing listing;
    ListDirectory(temp_directory, &listing);
    return listing.size();
  }

 private:
  // type-based overloading helper struct
  // Inspired from here:
  //   http://stackoverflow.com/questions/5512910/
  //          explicit-specialization-of-template-class-member-function
  template <typename T> struct type {};

  ObjectFetcherT* GetObjectFetcher(const type<LocalObjectFetcher<> > type_spec)
  {
    return new LocalObjectFetcher<>(backend_storage, temp_directory);
  }

  ObjectFetcherT* GetObjectFetcher(const type<HttpObjectFetcher<> > type_spec) {
    return new HttpObjectFetcher<>(fqrn,
                                   "file://" + backend_storage,
                                   temp_directory,
                                   &download_manager_,
                                   &signature_manager_);
  }

  ObjectFetcherT* GetObjectFetcher(const type<MockObjectFetcher> type_spec) {
    return new MockObjectFetcher();
  }

  void CreateHistory(const type<LocalObjectFetcher<> >  type_spec,
                           shash::Any                  *content_hash,
                     const shash::Any                  &previous_revision) {
    CreateSandboxHistory(content_hash, previous_revision);
  }

  void CreateHistory(const type<HttpObjectFetcher<> >  type_spec,
                           shash::Any                 *content_hash,
                     const shash::Any                 &previous_revision) {
    CreateSandboxHistory(content_hash, previous_revision);
  }

  void CreateSandboxHistory(
    shash::Any *content_hash,
    const shash::Any &previous_revision
  ) {
    const std::string tmp_path = CreateTempPath(sandbox + "/history", 0700);
    ASSERT_FALSE(tmp_path.empty()) << "failed to create tmp in: " << sandbox;

    history::SqliteHistory *history =
                              ObjectFetcherT::HistoryTN::Create(tmp_path, fqrn);
    ASSERT_NE(static_cast<history::SqliteHistory*>(NULL), history) <<
      "failed to create new history database in: " << tmp_path;
    history->SetPreviousRevision(previous_revision);
    delete history;

    *content_hash = h("0000000000000000000000000000000000000000",
                      shash::kSuffixHistory);
    InsertIntoStorage(tmp_path, content_hash);
  }

  void CreateHistory(const type<MockObjectFetcher>  type_spec,
                           shash::Any              *content_hash,
                     const shash::Any              &previous_revision) {
    const bool writable = true;
    MockHistory *history = new MockHistory(writable, fqrn);

    // Note: this doesn't work with more than one legacy level!
    if (!previous_revision.IsNull()) {
      history->SetPreviousRevision(previous_revision);
      *content_hash = MockHistory::root_hash;
    } else {
      *content_hash = h("0000000000000000000000000000000000000000",
                        shash::kSuffixHistory);
      content_hash->Randomize();
    }

    MockHistory::RegisterObject(*content_hash, history);
  }

  void CreateCatalog(const type<LocalObjectFetcher<> >  type_spec,
                           shash::Any                  *content_hash,
                     const std::string                 &root_path) {
    CreateSandboxCatalog(content_hash, root_path);
  }

  void CreateCatalog(const type<HttpObjectFetcher<> >  type_spec,
                           shash::Any                 *content_hash,
                     const std::string                &root_path) {
    CreateSandboxCatalog(content_hash, root_path);
  }

  void CreateSandboxCatalog(
    shash::Any *content_hash,
    const std::string &root_path
  ) {
    const std::string tmp_path = CreateTempPath(sandbox + "/catalog", 0700);
    ASSERT_FALSE(tmp_path.empty()) << "failed to create tmp in: " << sandbox;

    // TODO(rmeusel): WritableCatalog::Create()
    const bool volatile_content = false;
    catalog::CatalogDatabase *catalog_db =
                                     catalog::CatalogDatabase::Create(tmp_path);
    ASSERT_NE(static_cast<catalog::CatalogDatabase*>(NULL), catalog_db) <<
      "failed to create new catalog database in: " << tmp_path;

    catalog::DirectoryEntry root_entry;  // mocked root entry...
    const bool success = catalog_db->InsertInitialValues(root_path,
                                                         volatile_content,
<<<<<<< HEAD
                                                         "",
=======
                                                         kUnset,
>>>>>>> 967e19f7
                                                         root_entry) &&
                         catalog_db->SetProperty("revision", catalog_revision);
    ASSERT_TRUE(success) << "failed to initialise catalog in: " << tmp_path;
    delete catalog_db;

    *content_hash = h("0000000000000000000000000000000000000000",
                      shash::kSuffixCatalog);
    InsertIntoStorage(tmp_path, content_hash);
  }

  void CreateCatalog(const type<MockObjectFetcher >  type_spec,
                           shash::Any               *content_hash,
                     const std::string              &root_path) {
    *content_hash = MockCatalog::root_hash;
    MockCatalog *catalog = new MockCatalog(root_path,
                                           *content_hash,
                                           1024,
                                           catalog_revision,
                                           t(27, 11, 1987),
                                           true);
    // register the new catalog in the data structures
    MockCatalog::RegisterObject(catalog->hash(), catalog);
  }

  void InsertIntoStorage(const std::string  &tmp_path,
                               shash::Any   *content_hash) {
    const std::string txn_path = CreateTempPath(temp_directory + "/blob", 0600);
    ASSERT_TRUE(zlib::CompressPath2Path(tmp_path, txn_path, content_hash)) <<
      "failed to compress file " << tmp_path << " to " << tmp_path;
    const std::string res_path = backend_storage + "/data/" +
                                 content_hash->MakePath();
    ASSERT_EQ(0, rename(txn_path.c_str(), res_path.c_str())) <<
      "failed to rename() compressed file " << txn_path << " to " << res_path <<
      " with content hash " << content_hash->ToString() <<
      " (errno: " << errno << ")";
  }

  bool NeedsFilesystemSandbox(const type<LocalObjectFetcher<> > type_spec) {
    return true;
  }
  bool NeedsFilesystemSandbox(const type<HttpObjectFetcher<> > type_spec) {
    return true;
  }
  bool NeedsFilesystemSandbox(const type<MockObjectFetcher> type_spec) {
    return false;
  }

 private:
  perf::Statistics             statistics_;
  download::DownloadManager    download_manager_;
  signature::SignatureManager  signature_manager_;
};

template <class ObjectFetcherT>
const std::string T_ObjectFetcher<ObjectFetcherT>::sandbox =
  GetCurrentWorkingDirectory() + "/cvmfs_ut_object_fetcher";

template <class ObjectFetcherT>
const std::string T_ObjectFetcher<ObjectFetcherT>::fqrn = "test.cern.ch";

template <class ObjectFetcherT>
const std::string T_ObjectFetcher<ObjectFetcherT>::backend_storage =
  T_ObjectFetcher<ObjectFetcherT>::sandbox + "/backend";

template <class ObjectFetcherT>
const std::string T_ObjectFetcher<ObjectFetcherT>::backend_storage_dir =
  T_ObjectFetcher<ObjectFetcherT>::sandbox + "/backend/data";

template <class ObjectFetcherT>
const std::string T_ObjectFetcher<ObjectFetcherT>::manifest_path =
  T_ObjectFetcher<ObjectFetcherT>::backend_storage + "/.cvmfspublished";

template <class ObjectFetcherT>
const std::string T_ObjectFetcher<ObjectFetcherT>::whitelist_path =
  T_ObjectFetcher<ObjectFetcherT>::backend_storage + "/.cvmfswhitelist";

template <class ObjectFetcherT>
const std::string T_ObjectFetcher<ObjectFetcherT>::temp_directory =
  T_ObjectFetcher<ObjectFetcherT>::sandbox + "/tmp";

template <class ObjectFetcherT>
const std::string T_ObjectFetcher<ObjectFetcherT>::public_key_path =
  T_ObjectFetcher<ObjectFetcherT>::sandbox + "/" +
  T_ObjectFetcher<ObjectFetcherT>::fqrn + ".pub";

template <class ObjectFetcherT>
const std::string T_ObjectFetcher<ObjectFetcherT>::private_key_path =
  T_ObjectFetcher<ObjectFetcherT>::sandbox + "/" +
  T_ObjectFetcher<ObjectFetcherT>::fqrn + ".key";

template <class ObjectFetcherT>
const std::string T_ObjectFetcher<ObjectFetcherT>::certificate_path =
  T_ObjectFetcher<ObjectFetcherT>::sandbox + "/" +
  T_ObjectFetcher<ObjectFetcherT>::fqrn + ".crt";

template <class ObjectFetcherT>
const std::string T_ObjectFetcher<ObjectFetcherT>::master_key_path =
  T_ObjectFetcher<ObjectFetcherT>::sandbox + "/" +
  T_ObjectFetcher<ObjectFetcherT>::fqrn + ".masterkey";

template <class ObjectFetcherT>
const unsigned int T_ObjectFetcher<ObjectFetcherT>::catalog_revision = 1;

template <class ObjectFetcherT>
shash::Any T_ObjectFetcher<ObjectFetcherT>::root_hash;

template <class ObjectFetcherT>
shash::Any T_ObjectFetcher<ObjectFetcherT>::history_hash;

template <class ObjectFetcherT>
shash::Any T_ObjectFetcher<ObjectFetcherT>::previous_history_hash;

template <class ObjectFetcherT>
shash::Any T_ObjectFetcher<ObjectFetcherT>::certificate_hash;

typedef ::testing::Types<
  MockObjectFetcher,
  LocalObjectFetcher<>,
  HttpObjectFetcher<> > ObjectFetcherTypes;
TYPED_TEST_CASE(T_ObjectFetcher, ObjectFetcherTypes);


TYPED_TEST(T_ObjectFetcher, InitializeSlow) {
  UniquePtr<TypeParam> object_fetcher(TestFixture::GetObjectFetcher());
  EXPECT_TRUE(object_fetcher.IsValid());
  if (TestFixture::NeedsFilesystemSandbox()) {
    EXPECT_EQ(0u, TestFixture::CountTemporaryFiles());
  }
}


TYPED_TEST(T_ObjectFetcher, FetchManifestSlow) {
  UniquePtr<TypeParam> object_fetcher(TestFixture::GetObjectFetcher());
  ASSERT_TRUE(object_fetcher.IsValid());

  UniquePtr<manifest::Manifest> manifest(object_fetcher->FetchManifest());
  ASSERT_TRUE(manifest.IsValid());

  EXPECT_EQ(TestFixture::root_hash,    manifest->catalog_hash());
  EXPECT_EQ(TestFixture::history_hash, manifest->history());
  if (TestFixture::NeedsFilesystemSandbox()) {
    EXPECT_EQ(0u, TestFixture::CountTemporaryFiles());
  }
}


TYPED_TEST(T_ObjectFetcher, FetchHistorySlow) {
  UniquePtr<TypeParam> object_fetcher(TestFixture::GetObjectFetcher());
  ASSERT_TRUE(object_fetcher.IsValid());

  EXPECT_TRUE(object_fetcher->HasHistory());

  UniquePtr<typename TypeParam::HistoryTN>
    history(object_fetcher->FetchHistory());
  ASSERT_TRUE(history.IsValid());
  EXPECT_EQ(TestFixture::previous_history_hash, history->previous_revision());
  if (TestFixture::NeedsFilesystemSandbox()) {
    EXPECT_LE(1u, TestFixture::CountTemporaryFiles());
  }
}


TYPED_TEST(T_ObjectFetcher, FetchLegacyHistorySlow) {
  UniquePtr<TypeParam> object_fetcher(TestFixture::GetObjectFetcher());
  ASSERT_TRUE(object_fetcher.IsValid());

  UniquePtr<typename TypeParam::HistoryTN> history(
              object_fetcher->FetchHistory(TestFixture::previous_history_hash));
  ASSERT_TRUE(history.IsValid())
    << "didn't find: "
    << TestFixture::previous_history_hash.ToStringWithSuffix();
  EXPECT_TRUE(history->previous_revision().IsNull());
  if (TestFixture::NeedsFilesystemSandbox()) {
    EXPECT_LE(1u, TestFixture::CountTemporaryFiles());
  }
}


TYPED_TEST(T_ObjectFetcher, FetchInvalidHistorySlow) {
  UniquePtr<TypeParam> object_fetcher(TestFixture::GetObjectFetcher());
  ASSERT_TRUE(object_fetcher.IsValid());

  UniquePtr<typename TypeParam::HistoryTN> history(
      object_fetcher->FetchHistory(h("400d35465f179a4acacb5fe749e6ce20a0bbdb84",
                                     shash::kSuffixHistory)));
  ASSERT_FALSE(history.IsValid());
  if (TestFixture::NeedsFilesystemSandbox()) {
    EXPECT_EQ(0u, TestFixture::CountTemporaryFiles());
  }
}


TYPED_TEST(T_ObjectFetcher, FetchCatalogSlow) {
  UniquePtr<TypeParam> object_fetcher(TestFixture::GetObjectFetcher());
  ASSERT_TRUE(object_fetcher.IsValid());

  UniquePtr<typename TypeParam::CatalogTN> catalog(
    object_fetcher->FetchCatalog(TestFixture::root_hash, ""));

  ASSERT_TRUE(catalog.IsValid());
  EXPECT_EQ("",                            catalog->path().ToString());
  EXPECT_EQ(TestFixture::catalog_revision, catalog->revision());
  if (TestFixture::NeedsFilesystemSandbox()) {
    EXPECT_LE(1u, TestFixture::CountTemporaryFiles());
  }
}


TYPED_TEST(T_ObjectFetcher, FetchInvalidCatalogSlow) {
  UniquePtr<TypeParam> object_fetcher(TestFixture::GetObjectFetcher());
  ASSERT_TRUE(object_fetcher.IsValid());

  UniquePtr<typename TypeParam::CatalogTN> catalog(
    object_fetcher->FetchCatalog(h("5739dc30f42525a261b2f4b383b220df3e36f04d",
                                   shash::kSuffixCatalog), ""));
  ASSERT_FALSE(catalog.IsValid());
  if (TestFixture::NeedsFilesystemSandbox()) {
    EXPECT_EQ(0u, TestFixture::CountTemporaryFiles());
  }
}


TYPED_TEST(T_ObjectFetcher, AutoCleanupFetchedFilesSlow) {
  if (!TestFixture::NeedsFilesystemSandbox()) {
    // this is only valid if we are actually creating files...
    return;
  }

  size_t files = 0;
  EXPECT_EQ(files, TestFixture::CountTemporaryFiles());

  UniquePtr<TypeParam> object_fetcher(TestFixture::GetObjectFetcher());
  ASSERT_TRUE(object_fetcher.IsValid());

  UniquePtr<manifest::Manifest> manifest(object_fetcher->FetchManifest());
  ASSERT_TRUE(manifest.IsValid());
  EXPECT_EQ(files, TestFixture::CountTemporaryFiles());

  UniquePtr<typename TypeParam::CatalogTN> catalog(
    object_fetcher->FetchCatalog(TestFixture::root_hash, ""));
  ASSERT_TRUE(catalog.IsValid());

  EXPECT_LT(files, TestFixture::CountTemporaryFiles());
  files = TestFixture::CountTemporaryFiles();

  UniquePtr<typename TypeParam::HistoryTN>
    history(object_fetcher->FetchHistory());
  ASSERT_TRUE(history.IsValid());

  EXPECT_LT(files, TestFixture::CountTemporaryFiles());
  files = TestFixture::CountTemporaryFiles();

  delete object_fetcher.Release();
  EXPECT_EQ(files, TestFixture::CountTemporaryFiles());

  delete history.Release();
  EXPECT_GT(files, TestFixture::CountTemporaryFiles());
  files = TestFixture::CountTemporaryFiles();

  delete catalog.Release();
  EXPECT_GT(files, TestFixture::CountTemporaryFiles());
  EXPECT_EQ(0u, TestFixture::CountTemporaryFiles());
}<|MERGE_RESOLUTION|>--- conflicted
+++ resolved
@@ -488,11 +488,8 @@
     catalog::DirectoryEntry root_entry;  // mocked root entry...
     const bool success = catalog_db->InsertInitialValues(root_path,
                                                          volatile_content,
-<<<<<<< HEAD
                                                          "",
-=======
                                                          kUnset,
->>>>>>> 967e19f7
                                                          root_entry) &&
                          catalog_db->SetProperty("revision", catalog_revision);
     ASSERT_TRUE(success) << "failed to initialise catalog in: " << tmp_path;
