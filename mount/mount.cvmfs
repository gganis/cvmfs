#!/bin/bash

bin_path=/usr/local/bin

function usage()
{
  echo -e "Script to mount cvmfs on Linux/Mac OS X.
           Mandatory arguments:
           repository name: <repository>
           mountpoint of the repository: <mountpoint>
           Options:
           -o <mount options>
           -f dry run, just prints out the mount command
           -h print this help\n" 1>&2
}

function add_mount_option()
{
  if [[ -z ${mount_options} ]]; then
    mount_options="$1"
  else
    mount_options="${mount_options},$1"
  fi
}

while [ $# -ge 1 ]; do
  case $1 in
    -o ) add_mount_option $2; shift 2 ;;
    -v ) shift ;;
    -f ) dryrun=true; shift ;;
    -n ) echo "Note: fusermount _does_ modify /etc/mtab in case it is writable." ;;
    -h ) usage 1>&2; exit 1 ;;
    -* ) echo "$0: unrecognised option $1, use -h for help" 1>&2; exit 1 ;;
    *  ) args="$args;$1"; shift ;;
  esac
done

[ ${#args} -eq 0 ] || set $(echo $args | tr ";" "\n")

if [ $# -lt 2 ]; then
  echo "$0: Takes at least two arguments, use -h for help" 1>&2
fi

if [ -f /etc/cvmfs/config.sh ]
then
  . /etc/cvmfs/config.sh
else
  echo "Failed to source /etc/cvmfs/config.sh"
  exit 1
fi

cvmfs_readconfig
if [ $? -ne 0 ]; then
  echo "Failed to read CernVM-FS configuration"
  exit 1
fi

device=`echo $1 | sed 's/\/cvmfs\///'` # sed is for Ubuntu 8.04 automounter
fqrn=`cvmfs_mkfqrn $device`
org=`cvmfs_getorg $fqrn`

# check the operating system
unamestr=`uname`

# Check for fuse
if [ ! -c /dev/fuse ]; then
  if [ $unamestr != 'Darwin' ]; then     # if fuse is installed on Mac OS it will be loaded just in time
    echo "Fuse not loaded"
    exit 1
  fi
fi

<<<<<<< HEAD
mountpoint=$2
shift 2
=======
mountpoint=$2 
>>>>>>> 583ccc26

cvmfs_readconfig $fqrn
retval=$?
if [ $retval -eq 1 ]; then
  echo "Failed to read CernVM-FS configuration"
  exit 1
fi
if [ $retval -eq 2 ]; then
  if [ "x$CVMFS_STRICT_MOUNT" == "xyes" ]; then
    echo "Not allowed to mount $fqrn, add it to CVMFS_REPOSITORIES"
    exit 1
  fi
fi
if [ -z $CVMFS_HTTP_PROXY ]; then
  echo "CVMFS_HTTP_PROXY required"
  exit 1
fi
existing_mountpoint=`cvmfs-talk -c $CVMFS_CACHE_BASE -i $fqrn mountpoint 2>&1`
if [ $? -eq 0 ]; then
  echo "Repository $fqrn is already mounted on $existing_mountpoint"
  exit 1
fi

repository=`echo $CVMFS_SERVER_URL | sed "s/@org@/$org/g" | sed "s/@fqrn@/$fqrn/g"`
if [ x$CERNVM_CDN_HOST != x ]
then
  mdir=`echo $repository |  cut -d/ -f4-`
  repository="$repository,http://$CERNVM_CDN_HOST/$mdir"
fi
name=$fqrn

uid=`id -u $CVMFS_USER 2> /dev/null` && gid=`id -g $CVMFS_USER 2> /dev/null`

if [ $? -eq 0 ]
then
   CVMFS_ID="uid=$uid,gid=$gid"
else
   echo "Error: user $CVMFS_USER does not exist."
   exit 1
fi

mkdir -p $CVMFS_CACHE_DIR
chown $CVMFS_USER $CVMFS_CACHE_DIR
dryrun=

QUOTA="quota_limit=$CVMFS_QUOTA_LIMIT"
if [ $CVMFS_QUOTA_LIMIT -gt 0 ]
then
  QUOTA="$QUOTA,quota_threshold="$[$CVMFS_QUOTA_LIMIT/2]
fi

add_mount_option "fsname=cvmfs2,nodev,grab_mountpoint"
add_mount_option "${CVMFS_ID},cachedir=$CVMFS_CACHE_DIR,$QUOTA,$CVMFS_OPTIONS,proxies='$CVMFS_HTTP_PROXY',repo_name=$name"

# set the number of open file handles per process
# at some point that will be handled a LaunchdScript
if [[ "$unamestr" == 'Darwin' ]]; then
<<<<<<< HEAD
	if [ `id -u` -ne 0 ]; then
		echo "Error: you will need root previliges to increase maximal number of open file descriptors"
		exit 1
	fi

	MAXFILES_OVERALL=$[$CVMFS_NFILES + 512]
	sysctl -w kern.maxfilesperproc=$CVMFS_NFILES kern.maxfiles=$MAXFILES_OVERALL > /dev/null
fi
=======
  if [ `id -u` -ne 0 ]; then
    echo "Error: you will need root previliges to increase maximal number of open file descriptors"
    exit 1
  fi
	
  MAXFILES_OVERALL=$[$CVMFS_NFILES + 512]
  sysctl -w kern.maxfilesperproc=$CVMFS_NFILES kern.maxfiles=$MAXFILES_OVERALL > /dev/null
fi	
>>>>>>> 583ccc26
ulimit -n $CVMFS_NFILES
add_mount_option "nofiles=$CVMFS_NFILES"

if [ ! -z $CVMFS_TIMEOUT ]; then
   add_mount_option "timeout=$CVMFS_TIMEOUT"
fi
if [ ! -z $CVMFS_TIMEOUT_DIRECT ]; then
<<<<<<< HEAD
   mount_options="$mount_options,timeout_direct=$CVMFS_TIMEOUT_DIRECT"
fi


while getopts "vfo:n" OPTION
do
  case $OPTION in
    v)
    ;;
    f)
      dryrun="true"
    ;;
    o)
      mount_options="${mount_options},$OPTARG"
    ;;
    n)
      echo "Note: fusermount _does_ modify /etc/mtab in case it is writable."
    ;;
    ?)
      echo "Invalid option"
      exit 1
    ;;
  esac
done
=======
   add_mount_option "timeout_direct=$CVMFS_TIMEOUT_DIRECT"
fi
>>>>>>> 583ccc26

cvmfs_exe=$bin_path/cvmfs2
if [ "x$CVMFS_DEBUGLOG" != "x" ]; then
  cvmfs_exe=$bin_path/cvmfs2_debug
  add_mount_option "logfile=$CVMFS_DEBUGLOG"
fi
if [ "x$CVMFS_TRACEFILE" != "x" ]; then
  add_mount_option "tracefile=$CVMFS_TRACEFILE"
fi
if [ "x$CVMFS_SYSLOG_LEVEL" != "x" ]; then
<<<<<<< HEAD
  mount_options="${mount_options},syslog_level=$CVMFS_SYSLOG_LEVEL"
=======
  add_mount_option "syslog_level=$CVMFS_SYSLOG_LEVEL"  
>>>>>>> 583ccc26
fi
if [ "x$CVMFS_IGNORE_SIGNATURE" == "xyes" ]; then
  add_mount_option "ignore_signature"
fi
if [ "x$CVMFS_PUBLIC_KEY" != "x" ]; then
  add_mount_option "pubkey=$CVMFS_PUBLIC_KEY"
fi
if [ "x$CVMFS_MAX_TTL" != "x" ]; then
  add_mount_option "max_ttl=$CVMFS_MAX_TTL"
fi
<<<<<<< HEAD
if [ "x$CVMFS_DISKLESS" == "xyes" ]; then
  mount_options="${mount_options},diskless"
fi

cmd="$cvmfs_exe ${mount_options} $mountpoint '$repository'"
=======

cmd="$cvmfs_exe -o ${mount_options} $mountpoint '$repository'"
>>>>>>> 583ccc26

#check if group fuse exists
if [[ "$unamestr" == 'Linux' ]]; then
	getent group fuse > /dev/null
elif [[ "$unamestr" == 'Darwin' ]]; then
	dseditgroup -o read fuse > /dev/null 2> /dev/null
fi
if [ $? -eq 0 ]; then
  jump_group=y
else
  jump_group=n
fi

if [ "x$dryrun" == "xtrue" ]; then
  if [ $jump_group == "y" ]; then
    echo -e -n sg fuse -c \"
    echo -n $cmd
    echo -e \"
  else
    echo -e -n /bin/sh -c \"
    echo $cmd
    echo -e \"
  fi
  exit 0
else
  if [ $jump_group == "y" ]; then
    sg fuse -c "$cmd"
  else
    /bin/sh -c "$cmd"
  fi
  retval=$?
fi

exit $retval
<|MERGE_RESOLUTION|>--- conflicted
+++ resolved
@@ -70,12 +70,7 @@
   fi
 fi
 
-<<<<<<< HEAD
-mountpoint=$2
-shift 2
-=======
 mountpoint=$2 
->>>>>>> 583ccc26
 
 cvmfs_readconfig $fqrn
 retval=$?
@@ -100,7 +95,7 @@
 fi
 
 repository=`echo $CVMFS_SERVER_URL | sed "s/@org@/$org/g" | sed "s/@fqrn@/$fqrn/g"`
-if [ x$CERNVM_CDN_HOST != x ]
+if [ x$CERNVM_CDN_HOST != x ] 
 then
   mdir=`echo $repository |  cut -d/ -f4-`
   repository="$repository,http://$CERNVM_CDN_HOST/$mdir"
@@ -113,7 +108,7 @@
 then
    CVMFS_ID="uid=$uid,gid=$gid"
 else
-   echo "Error: user $CVMFS_USER does not exist."
+   echo "Error: user $CVMFS_USER does not exist." 
    exit 1
 fi
 
@@ -133,16 +128,6 @@
 # set the number of open file handles per process
 # at some point that will be handled a LaunchdScript
 if [[ "$unamestr" == 'Darwin' ]]; then
-<<<<<<< HEAD
-	if [ `id -u` -ne 0 ]; then
-		echo "Error: you will need root previliges to increase maximal number of open file descriptors"
-		exit 1
-	fi
-
-	MAXFILES_OVERALL=$[$CVMFS_NFILES + 512]
-	sysctl -w kern.maxfilesperproc=$CVMFS_NFILES kern.maxfiles=$MAXFILES_OVERALL > /dev/null
-fi
-=======
   if [ `id -u` -ne 0 ]; then
     echo "Error: you will need root previliges to increase maximal number of open file descriptors"
     exit 1
@@ -151,7 +136,6 @@
   MAXFILES_OVERALL=$[$CVMFS_NFILES + 512]
   sysctl -w kern.maxfilesperproc=$CVMFS_NFILES kern.maxfiles=$MAXFILES_OVERALL > /dev/null
 fi	
->>>>>>> 583ccc26
 ulimit -n $CVMFS_NFILES
 add_mount_option "nofiles=$CVMFS_NFILES"
 
@@ -159,35 +143,8 @@
    add_mount_option "timeout=$CVMFS_TIMEOUT"
 fi
 if [ ! -z $CVMFS_TIMEOUT_DIRECT ]; then
-<<<<<<< HEAD
-   mount_options="$mount_options,timeout_direct=$CVMFS_TIMEOUT_DIRECT"
-fi
-
-
-while getopts "vfo:n" OPTION
-do
-  case $OPTION in
-    v)
-    ;;
-    f)
-      dryrun="true"
-    ;;
-    o)
-      mount_options="${mount_options},$OPTARG"
-    ;;
-    n)
-      echo "Note: fusermount _does_ modify /etc/mtab in case it is writable."
-    ;;
-    ?)
-      echo "Invalid option"
-      exit 1
-    ;;
-  esac
-done
-=======
    add_mount_option "timeout_direct=$CVMFS_TIMEOUT_DIRECT"
 fi
->>>>>>> 583ccc26
 
 cvmfs_exe=$bin_path/cvmfs2
 if [ "x$CVMFS_DEBUGLOG" != "x" ]; then
@@ -198,11 +155,7 @@
   add_mount_option "tracefile=$CVMFS_TRACEFILE"
 fi
 if [ "x$CVMFS_SYSLOG_LEVEL" != "x" ]; then
-<<<<<<< HEAD
-  mount_options="${mount_options},syslog_level=$CVMFS_SYSLOG_LEVEL"
-=======
   add_mount_option "syslog_level=$CVMFS_SYSLOG_LEVEL"  
->>>>>>> 583ccc26
 fi
 if [ "x$CVMFS_IGNORE_SIGNATURE" == "xyes" ]; then
   add_mount_option "ignore_signature"
@@ -213,23 +166,15 @@
 if [ "x$CVMFS_MAX_TTL" != "x" ]; then
   add_mount_option "max_ttl=$CVMFS_MAX_TTL"
 fi
-<<<<<<< HEAD
-if [ "x$CVMFS_DISKLESS" == "xyes" ]; then
-  mount_options="${mount_options},diskless"
-fi
-
-cmd="$cvmfs_exe ${mount_options} $mountpoint '$repository'"
-=======
 
 cmd="$cvmfs_exe -o ${mount_options} $mountpoint '$repository'"
->>>>>>> 583ccc26
 
 #check if group fuse exists
 if [[ "$unamestr" == 'Linux' ]]; then
 	getent group fuse > /dev/null
 elif [[ "$unamestr" == 'Darwin' ]]; then
 	dseditgroup -o read fuse > /dev/null 2> /dev/null
-fi
+fi	
 if [ $? -eq 0 ]; then
   jump_group=y
 else
