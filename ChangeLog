<<<<<<< HEAD
2.2.3
=======
2.3.2:
  * Fix error reporting when downloading replication sentinal file (CVM-1078)
  * Fix publishing of auto catalog markers (CVM-1079)
  * Fix segfault in debug logging of certain download failures (CVM-1076)

2.3.1:
  * Fix rare corruption on NFS maps during mount / reload
  * Use reflog timestamp instead of catalog inherent timestamp (CVM-764)
  * Garbage collect auxiliary objects (CVM-1007)
  * Prune previous catalog chain during replication of gc-enabled repositories
  * Gracefully deal with proxies without http:// prefix (CVM-1045)
  * Reset file capabilities of cvmfs_swissknife on package update (CVM-1038)
  * Fix `cvmfs_server gc` for freshly created replicas (CVM-1043)
  * Fix `mount -t cvmfs -o remount ...` (CVM-1068)
  * Prevent fallback proxies from interfering with external data (CVM-1058)
  * Fix up cvmfs_talk external commands (CVM-981)
  * Fixes in upload and download of the reflog
  * Add gc command to cvmfs_server help text (CVM-1011)
  * Add mount command to cvmfs_server help text (CVM-1008)
  * Add CVMFS_AUTO_TAG_TIMESPAN parameter to control automatic cleanup of old,
    automatically created repository tags (CVM-982)
  * Fix lsof report in cvmfs_server on newer Linux distributions
  * Use tbb version 4.4 update 5
  * Minimal set of fixes to allow compilation on Fedora 24
  * Fix RPM dist tag for SLES12 (CVM-1032)
  * Fix remote URL of `cvmfs_server check` on stratum 1
  * Add local reflog checksum to ensure data integrity (CVM-1006)
  * Fix false warning on graft files when removing trees on overlayfs (CVM-932)

2.3.0:
  * Fix null pointer dereference for authz extended attribute
  * Add well-defined client-side authz interface and allow/deny helpers
  * Parallel commit of catalog databases after publish
  * Speed-up catalog meta-data updates during publish
  * Prevent a cvmfs_server migrate on a repository that is in a transaction
  * Add `cvmfs_server mount` command (CVM-996)
  * Remove scratch directory asynchronously on publish
  * Fix maintaining "previous revision" pointer during catalog migrations
  * Optimize sequence of creation/removal of nested catalogs during publish
  * Reduce page cache utilization during publish
  * Fix lookup of sbin binaries in cvmfs_server
  * Add 'cvmfs_talk detach nested' debug and testing interface
  * Add per-database memory statistics to 'cvmfs_talk internal affairs'
  * Avoid unloading of the fuse library under Valgrind
  * Reduce memory consumption and fragmentation
  * Use sqlite 3.10.2
  * Fix a few small memory leaks during reload of the library
  * Reduce number of system calls during publish
  * Add support for cvmfs_swissknife publish -f to force publishing in the
    presence of open file descriptors
  * Fix a rare crash when parsing the whitelist in cvmfs_server
  * Call cvmfs_suid_helper with a clean environment from cvmfs_server
  * Add .cvmfsreflog for garbage collection
  * Omit S3 bucket number if only a single bucket is used
  * Warn when forcfully remounting the file system stack on the server, new
    parameter CVMFS_FORCE_REMOUNT_WARNING
  * Add support for default.conf in config repository (CVM-993)

2.2.3:
>>>>>>> 3a6f69e6
  * Fix stale open chunked files that are updated in the repository (CVM-1017)

2.2.2:
  * Fix compilation of libcvmfs on Fedora 23 i686
  * Update cvmfs_rsync to handle source dirs changed into symlinks (CVM-1004)
  * Backport `cvmfs_server mount -a`
  * Remove use of SSLv3_client_method() in libcurl
  * Fix 'cvmfs_server snapshot -a' not noticing failed snapshots (CVM-997)

2.2.1:
  * Fix reading of chunked files in libcvmfs
  * Disable access to VOMS protected repositories until certificate handling
    is resolved

2.2.0:
  * Add VOMS as a build dependency on platforms where it is available.
  * Detect missing 'http:// proxy prefix in chksetup (CVM-979)
  * Remove sudo dependency from Linux packages
  * Fix race when reloading at the same time as evicting data from the cache
  * Fix cache-control max-age time coming from .cvmfs* files on EL7 (CVM-974)
  * Fix rare deadlock on unmount
  * Fix mistakenly ignoring catalogs during garbage collection (CVM-966)
  * Fix mounting with a read-only cache directory
  * Add user.pubkeys extended attribute
  * Add `cvmfs_server snapshot -a` (CVM-813)
  * Add support for a garbage collection deletion log (CVM-710)
  * Print error message at the end of a failing `cvmfs_server check` (CVM-958)
  * Use patched pacparser 1.3.5 for IPv6 support (CVM-903)
  * Add support for VOMS authentication in fuse module (CVM-904)
  * Add `cvmfs_server update-repoinfo` command (CVM-804)
  * Add `cvmfs_talk cleanup rate` command (CVM-270)
  * Read blacklist from config repository if available (CVM-901)
  * Add support for uncompressed files (CVM-906)
  * Add support for external data (CVM-907)
  * Add CVMFS_IPFAMILY_PREFER=[4|6] to select preferred IP protocol for proxies
  * Fix crash when publishing specific files which a size of a multiple of the
    chunk size (CVM-957)
  * Immediately pick up new catalogs after idle period (CVM-636)
  * Add CVMFS_REPOSITORY_TTL server parameter for repository TTL in seconds
  * Move python library to a separate repository
  * Harden GeoAPI against cache poisoning (CVM-722)
  * Fix handling of empty CVMFS_CONFIG_REPOSITORY
  * Allow for configuration of DNS timeout and retry (CVM-875)
  * Add IPv6 support for GeoAPI (CVM-807)
  * Add `cvmfs_server check -s` to verify subtrees
  * Don't resolve magic symlinks in server mode (CVM-879)
  * Unmount repositories when rpm is erased (CVM-757)
  * Allow for alternative URLs for root catalog outside /data subdirectory
  * Add static status files on stratum 0/1 server (CVM-860)
  * Fix cache directory selection in `cvmfs_config wipecache` (CVM-709)
  * Add `cvmfs_config killall` command (CVM-899)
  * Log events to syslog in cvmfs_server (CVM-812, CVM-861)
  * Enable `cvmfs_server import` to generate new repository keys (CVM-865)
  * Do not mount /cvmfs on boot on the release manager machine; on the first
    transaction, CVMFS_AUTO_REPAIR_MOUNTPOINT mounts automatically
  * Perform host fail-over on HTTP 400 error code (CVM-819)
  * Fail immediately if CVMFS_SERVER_URL is unset (CVM-892)
  * Add -p switch to cvmfs_server commands to skip Apache config (CVM-900)
  * Minor fixes to libcvmfs (CVM-831, CVM-893)
  * Add CLI for grafting files (CVM-933)
  * Add support for explicitly listed repositories in 'cvmfs_config probe'
    (CVM-793)
  * Allow for repository removal without removing the content (CVM-738)
  * Add cvmfs_config fsck command (CVM-371)
  * Avoid use of sudo in cvmfs_server (CVM-245)
  * Various build system fixes (CVM-783, CVM-854, CVM-857)
  * Avoid rolling back to incompatible catalog schemas (CVM-252)
  * Add cvmfs_rsync utility (CVM-814)
  * Fixes for OS X El Capitan, move install directory on OS X to /usr/local 
    (CVM-917)
  * Fix rare bug in the garbage collection that can lead to removal of live
    files (CVM-942)
  * Add support for grafting of files (CVM-908)
  * Make CVMFS_AUTO_REPAIR_MOUNTPOINT the default (CVM-889)
  * Fix mount point auto repair when only the read-only branch is broken (CVM-918)
  * Fix URL option parsing for S3 backend in cvmfs_server
  * Add quasi-static cvmfs_preload binary (CVM-912, CVM-914)
  * Add auto-balancer for catalogs (experimental) with server parameters
    CVMFS_AUTOCATALOGS, CVMFS_AUTOCATALOGS_MAX_WEIGHT, 
    CVMFS_AUTOCATALOGS_MIN_WEIGHT
  * Fix auto tag creation for fast successive publish runs (CVM-795)
  * Fix systemd detection in cvmfs_server on systems with multiple running
    systemd processes like Fedora 22
  * Fix rpm for Fedora > 21, drop explicit support for fedora < 21
  * Detect valgrind if valgrind header is present on the system
  * Add make check target
  * Fix leak of temporary files in .cvmfsdirtab handling (CVM-818)
  * Allow geodb update for non-root users (CVM-895)
  * Don't commit exisiting files to local storage backend in server (CVM-894)
  * Fix stale lock file on server machine crash (CVM-810)
  * Fix crash for invalid spooler definition (CVM-891)
  * Fix leak of temporary files in the S3 backend (CVM-881)
  * Add -s <S3 config file> switch to add-replica command
  * Fix rare crashes on publish due to false whiteout handling (CVM-880)
  * Fix moving of magic symlinks into nested catalogs (CVM-874)
  * Prepare OS X mount helper for osxfuse 3
  * Fix stack trace generation on OS X
  * Tune OS X Fuse mount options
  * Add support for chunked files in libcvmfs (CVM-687)
  * Fix rare race that can result in a hanging reload
  * Fix memory and file descriptor leak in the download manager during reload
  * Add support for SHA3-SHAKE128 with 160 output bits
  * Add listing of /var/run/cvmfs to bugreport tarball (CVM-868)
  * Prevent ctrl+c during cvmfs_config reload (CVM-869)
  * Avoid use of attr utility in the server (CVM-853)
  * Add catalog-chown command to cvmfs_server (CVM-836)
  * Handle import of repositories with an expired whitelist (CVM-780)
  * Fix leak of temporary files during garbage collection (CVM-846)
  * Fix verification of partial file chunks in cvmfs_server (CVM-842)
  * Remove counting of open file descriptors from libcvmfs
  * Fix resolving absolute symlinks into the same repository in libcvmfs
    (regression)
  * Add CVMFS_MAX_IPADDR_PER_PROXY parameter to avoid very long fail-over
    chains
  * Fix initialization of quota manager in libcvmfs (regression)
  * Fix cleanup of global state in libcvmfs
  * Use "unix-none" sqlite vfs in libcvmfs
  * Add LIBCVMFS_VERSION_MAJOR, LIBCVMFS_VERSION_MINOR, LIBCVMFS_REVISION
  * Add error code defines in libcvmfs
  * Restore 2.1.19 option names in libcvmfs
  * Follow HTTP redirects in S3 backend
  * Change versioning scheme to MAJOR.MINOR.PATCH
  * Disable caching for mutable objects in S3 backend (CVM-808)
  * Automatically pick a union file system when creating a repository
  * Fix several CentOS7 issues in the cvmfs_server script (CVM-737)
  * Adjust to upstream OverlayFS changes
  * Fix crash in 'cvmfs_swissknife dirtab' if .cvmfsdirtab contains /*
  * Let 'cvmfs_config chksetup' find the Fuse library in /usr/lib/$platform
    (CVM-802)
  * Disable Geo-API for atlas nightlies
  * Add benchmarks to the integration tests
  * Use --max-time curl option in Nagios probe with 3 times connection timeout
  * Add check for 32bit inode overflow to the Nagios probe (CVM-627)
  * Add a timeout to the Nagios probe (CVM-683)
  * Add 'make doc' as a target to build Doxygen documentation (CVM-692)
  * Add CVMFS_SYSTEMD_NOKILL parameter to make cvmfs act as a systemd
    recognized low-level storage provider
  * Add CVMFS_HIDE_XATTRS client parameter to prevent synthetic extended 
    attributes from being listing
  * Add support for custom extended attributes and file capabilities through
    server parameter CVMFS_INCLUDE_XATTRS (CVM-734)

2.1.20:
  * Stop parsing of CernVM specific config files (CVM-614)
  * Add CVMFS_MAXIMAL_CONCURRENT_WRITES configuration parameters for number of
    I/O streams during publishing (CVM-703)
  * Add possibility to use S3 compatible storage in the server (CVM-215)
  * Recover from inconsistent state of mount points in the server (CVM-650)
  * Concurrent initial snapshots will not wait for each other but all but the
    first one fail with a non-zero exit code (CVM-278)
  * Add support for geographically ordered fallback proxies (CVM-708)
  * Add support for HTTP redirects through CVMFS_FOLLOW_REDIRECTS (CVM-766)
  * Ensure autofs is running after 'cvmfs_config setup'
  * Fix rebuilding cache database on XFS (CVM-685)
  * CVMFS_PUBLIC_KEY takes precedence over CVMFS_KEYS_DIR (CVM-652)
  * Fix error reporting when creating alien cache (CVM-677)
  * Fix concurrent creation of cache sub directories (CVM-672)
  * Replace cvmfs-keys package by cvmfs-config-... packages (CVM-617)
  * Add CVMFS_LOW_SPEED_LIMIT parameter, increase threshold for stale
    connections from 100B/s to 1kB/s (CVM-718)
  * Allow cvmfs to claim ownership of files and directories through 
    CVMFS_CLAIM_OWNERSHIP (CVM-678)
  * Add support for garbage-collected repositories (CVM-583, CVM-760)
  * Add support for automatically ordering Stratum 1 servers according to
    geographic loations (CVM-629, CVM-630)
  * Add 'host probe geo' command to cvmfs_talk
  * Add CVMFS_USE_GEOAPI parameter
  * Add host_list extended attribute
  * Fix traversal of nested catalogs in intermediate catalogs during snapshot
  * Resolve round-robin DNS entries for proxies to a load-balance group
    (CVM-457)
  * Use AllowOverride Limit instead of AllowOverride All in Stratum 0/1
    default configuration (CVM-661)
  * Stop renaming catalogs in alien cache
  * Make installation of bash completion files opt-out
  * Apply umask to the mode when creating files on the Stratum 0/1 (CVM-660)
  * Make server transaction handling more robust against failures and
    concurrent operations (CVM-665, CVM-666)
  * Install auto.cvmfs in /usr/libexec/cvmfs and make /etc/auto.cvmfs a
    symlink (CVM-645)
  * Restrict the number of in-flight file processing jobs in the server in
    order to not exhaust file descriptor limit
  * Fix whitelist resign period from one month to 30 days to match the
    documentation (CVM-628)
  * Use custom cvmfs_cache_t SELinux label for the cache directory (CVM-644)
  * Fail gracefully if one of the public RSA keys is unreadable (CVM-667)
  * Fix concurrent access to alien cache on NFS (link/unlink instead of rename)
  * Support alien cache on hadoop-dfs-fuse which doesn't report 
    file size immediately (CVM-659)
  * Fix false zero return code of 'cvmfs_server transaction' (CVM-658)
  * Allow using externally created keys in cvmfs_server mkfs (CVM-646)
  * Warn when aufs version is known to potentially cause deadlocks
  * Fix alien cache catalog updates (CVM-653)
  * Add underscore and tilde to the set of unescaped URI characters
  * Fix packaging for Fedora 21
  * Fix SElinux packaging for RHEL7 and Fedora 20
  * Disable SQlite locking on the client; improves performance
    and allows to store cache directory on file systems with
    dodgy file locking support such as Lustre
  * Change libcvmfs to access /cvmfs instead of /cvmfs/<repo>
  * Add OSG, EGI public keys and config (CVM-641)
  * Fail gracefully on errors in 'cvmfs_server import' (CVM-635)
  * Allow for setting a revision number using
    'cvmfs_server publish -n' (CVM-633)
  * Work around gcc4.1 compiler bugs
  * Add support for CVMFS_CONFIG_REPOSITORY (CVM-616)
  * Change directory to config file being parsed (CVM-618)
  * Export CVMFS_FQRN to shell callouts for option parsing
    (CVM-619)
  * Fix race when autofs unmounts a repository during reload
  * Use file catalogs when processing .cvmfsdirtab (CVM-620)
  * Support negative entries with wild cards in .cvmfsdirtab (CVM-639)
  * Compact inflated catalogs on publish (CVM-610)
  * Add 'letter' command to cvmfs_swissknife
  * Use tbb 4.3 update 1
  * Use sqlite 3.8.7.4
  * Use libcurl 7.39
  * Use leveldb 1.15
  * Rename cvmfs_server lstags command to list-tags
  * Add extended attribute user.tag
  * Add CVMFS_REPOSITORY_DATE client parameter (CVM-625)
  * Enable default auto tagging (CVMFS_AUTO_TAG)
  * Add 'list-catalogs' command to cvmfs_server (CVM-611)

2.1.19:
  * Suppress confusing lsof output in cvmfs_server (CVM-624)
  * Fix CVMFS_SEND_INFO_HEADER option handling (CVM-623)

2.1.18:
  * Fix publishing when other shells are open on /cvmfs/$fqrn
  * Repository sanitation: require a dot in the repository name in
    autofs map
  * Parse /etc/cvmfs/default.d/*.conf after /etc/cvmfs/default.conf and
    before /etc/cvmfs/default.local
  * Log pacparser errors to syslog
  * Resolve auto PAC location to http://wpad/wpad.dat
  * Send requested file system path in cvmfs-info HTTP header (CVM-580);
    behavior can be turned on and off through CVMFS_SEND_INFO_HEADER
  * Fix overwriting regular file or symlink with non-empty
    directory in cvmfs_server
  * Fix rpm build on EL6.5 32bit
  * Fix memory corruption during publish process (CVM-608)
  * Use CVMFS_PAC_URLS instead of PAC_URLS
  * Fix symlinked /var/spool/cvmfs/... (CVM-607)
  * Add verbose texts to most error codes (CVM-594)
  * Fix abnormal termination of cvmfs_server on whitelist
    verification errors (CVM-602)
  * Reduce default verbosity of 'cvmfs_server publish' (CVM-269)
  * Fix automounter map on EL6.2 (CVM-601)
  * Log to syslog in addition to stderr when debug log cannot
    be opened (CVM-273)
  * Fix false parsing of /etc/cvmfs/domaind.d/cern.ch.* on mount
    (CVM-600)
  * Improve error logging when loading the cvmfs library (cf. CVM-595)
  * Fix crash in exclusive cache mode if unpin listener is called
    on mount (CVM-267) 
  * Add "volatile" repository and volatile cache class (CVM-263)
  * Fix TBB build system for 32bit on 64bit mock environments
  * Fix RPM spec file for FC20
  * Add cvmfs Python library
  * Fix permissions of private keys on repository creation
  * Fix race between cached chunked files and catalog updates
  * Fix false caching of catalog object in dirent
  * Support for RIPEMD-160 hash algorithm in lieu of SHA-1
  * Switch to TBB 4.2 update 2 
  * Bash completion for cvmfs_config and cvmfs_server
  * Fix build system for SL4

2.1.17:
  * Fix proxy failover on HTTP 403 errors (introduced in 2.1.16)

2.1.16:
  * Track uncompressed catalog sizes
  * Replace sudo magic in cvmfs_server by cvmfs_suid_helper
  * Record to syslog when highest inode exceeds 32bit
  * Support for user.inode_max extended attribute
  * Support importing a 2.1 repository
  * Remove left-over FIFOs from cache directory
  * Fix publish of recreated nested catalog hierarchies
  * Fix race between catalog reload and Fuse module reload
  * Fix parsing of CVMFS_MAX_TTL parameter
  * Optionally disable httpd check in cvmfs_server
  * Enforce immediate host failover on HTTP 404 errors
  * Experimental support for pkcs#7 signed whitelists
  * Fix build system for 32bit ARM
  * Opportunistically clean up before loading files > 25M
  * Change default catalog TTL to 15 minutes
  * Add support for default values in variant symlinks
  * Add support for extended attribute "rawlink"
  * Fix compile errors with Apple clang 5
  * Experimental support for replicating into client cache
  * Experimental support for "alien cache" (CVMFS_ALIEN_CACHE)
  * Fix multiple race conditions when repositories are unmounted
    during reload
  * Do not pull previous catalogs from snapshots
  * Replace mount helper shell script by binary
  * Replace autofs map shell script by binary
  * Fix potential endless loop in 'cvmfs_config setup'
  * Fix CVMFS_STRICT_MOUNT
  * TBB driven, parallel file processing engine in server
  * Follow rpm scheme in deb packaging (client, server, keys)
  * Add fnal stratum 1 to default configuration
  * Fix read-only cache mode

2.1.15:
  * Fix race in cvmfs_server publish
  * Fix rare inconsistency in runtime size tracking of the cache
  * Fix time calculation in cvmfs_talk host probe command
  * Allow for multi-repo operations and wildcards in 
    cvmfs_server
  * Allow for stratum 1 aliases
  * Add simple check for cache space to 'cvmfs_config chksetup'
  * Unpin catalogs on unmount
  * Fix treatment of local I/O errors during stream decompression
  * Change X-CVMFS2 header to User-Agent
  * Improve logging on mount
  * Properly finalize Fuse module on mount failures
  * Build system: fix libattr devel detection
  * Fix detecting the service utility under Ubuntu in cvmfs_config
  * Replace leveldb usleep by SafeSleepMs
  * Switch to leveldb 1.12.0 (IA-64 compatibility)
  * Fix parsing of config file without trailing newline
  * Expand backoff on download errors to the loading of 
    file catalogs 
  * Fix false negative caching of I/O errors that occur during
    path lookup
  * Place SQlite temporary files into cache directory
  * Move OS X client from fuse4x to OSXFuse
  * Properly handle (ignore) mount options
    auto, noauto, user, nouser, users, _netdev
  * Strip debug symbols from 3rd party externals
  * Resolve "auto" proxy according to WLCG auto proxy discovery
    (see http://cern.ch/go/HV9f)
  * cvmfs_server: increase default expiration time for .cvmfspublished
    to 2 minutes in order to avoid being dDoS'd by misconfigured
    Squids
  * Automatically unmount a crashed mountpoint from the watchdog
  * Connect SQlite logger to cvmfs logger
  * Switch to sqlite 3.7.17
  * Add check for accessibiliy of /etc/nsswitch.conf to
    cvmfs_config chksetup
  * Add experimental support for overlayfs as an alternative to
    aufs
  * Enforce hard limit on number of concurrent HTTP connections
  * Switch to libcurl 7.32.0
  * Switch to zlib 1.2.8
  * Switch to c-ares 1.10.0
  * Fix "one too often" fail-over
  * Consider all HTTP 5XX errors as host errors
  * Release pinned catalogs at high watermark of pinned files
  * Unset executable bit of /etc/cvmfs/{default.conf,config.sh}
  * Fix potential endless loop in download thread
  * Refurbish build system for external dependencies
  * Fix C binding of libcvmfs
  * Add "import" command to cvmfs_server that transforms a 2.0
    repository into a 2.1 repository (Stratum 0)
  * Add pin command to cvmfs_talk
  * Fix reading from socket in talk thread
  * Add "nameserver set" command to cvmfs_talk
  * Fix various issues with reading of chunked files
  * Decrease memory consumption of the inode tracker
  * Remove trailing empty attribute in listattr callback
  * Make repositories replicatable by default
  * Experimental support for repository tags (named snapshots).
    Allows to mount a specific repository version and to rollback
    and re-publish previous repository states.

2.1.14:
  * Fix initial problems introduced with the 2.1.13 security hotfix

2.1.13:
  * Fix security bug in /etc/auto.cvmfs: due to improper
    option checking, normal users can get root privileges
    through autofs.

2.1.12:
  * Perform host failover after unsuccessful proxy
    failover (test all paths)
  * Improve recovery reliabiliy after node crash 
    (force removal of cache database)
  * Fix help text of cvmfs_talk
  * Fix timeout for NFS shared maps
  * Drastically improved performance of copying the inode
    tracker
  * Safe guard against concurrent snapshot processes
  * Drop config.sh dependency from cvmfs_server

2.1.11:
  * Improve logging for whitelist expiry and fqrn errors
  * Add network path reset within the same proxy group
    (re-balance proxies)
  * Add network path reset for failover hosts
  * Add missing execmod SELinux exception for 32bit SL6
  * Fix occasional hangs of gdb when generating stack traces
  * Improve host/proxy failover logging
  * Fix host failover
  * Perform a host failover instead of a proxy failover 
    on HTTP 502, 504 errors
  * Add experimental support for "micro-syslog" implementation that
    writes syslog messages to a file.  Add CVMFS_USYSLOG parameter
    to specify the destination file.
  * Distinguish information, warning, and error records when
    writing to syslog
  * Add -march=i686 to CFLAGS and CXXFLAGS for 32bit builds 
  * Add CVMFS_MOUNT_RW switch parameter.  A read/write mount point
    can workaround problematic open flags (O_RDWR, O_TRUNC, ...)
  * Remove unused CVMFS_64BIT_INODES parameter
  * Avoid __sync_fetch_and_add on 64bit integers with a negative
    offset.  This breaks on 32bit systems.  It affects the counter
    for active file system calls in the loader.
  * SLES11 build system compatibility fixes

2.1.10:
  * Use continuous inodes on inode generation change instead of
    fixed bit fields.  This increases the usable inode space.
  * Ensure unique inode--path relationship during kernel-imposed
    lifetime of inodes.  Avoiding multiple inodes for the same path
    avoids large hangs of 100% system load.
  * Fix remove command in cache manager
  * Fix uid/euid of shared cache manager
  * Add 'evict' command to cvmfs_talk in order to remove specific
    files from cache
  * Improve logging for fatal cachedb update errors
  * Fix potential endless loop in signal handler
  * Add drainout mode and maintenance mode to internal affairs
  * Add number of forget() calls to file system statistics
  * Advise the kernel not to cache pages for files verified
    by cvmfs_fsck
  * Fix deadlock in 'cvmfs_config reload' when cwd is on cvmfs
  * Fix reloading with wiping out the cache directory in case
    the cache base directory is not owned by the cvmfs user
  * Fix restoring directory handle gauge
  * Prevent the leveldb build system from picking up the system's
    snappy library

2.1.9:
  * RHEL 6.4 SELinux rules for generating stack traces
  * Include stacktrace files in bugreport tarball
  * Check for attr utility in cvmfs_config
  * Fixed potential endless loop in automatic cache cleanup
  * Switched to SQlite 3.7.16.2
  * Fixed touching of .cvmfscatalog in server toolkit
  * Added "pause mode" to 'cvmfs_server publish' in order to allow
    for manually fixing file catalogs
  * Fix removal of temporary files in replication tools
  * Experimental support for "shared NFS maps", which are handled
    by sqlite and allow for NFS HA setups at the cost of performance
  * Recognize CVMFS_IPV4_ONLY environment variable and, if set
    to a non-empty value, don't use IPv6 addresses
  * Recognize http_proxy in cvmfs server toolkit
  * Fix handling of "last_snapshot" sentinel in replication
    when not executed as root
  * Asynchronous catalog updates in the server toolkit
  * Fix: shared cache manager race during load-unload cycles
  * Fix: file descriptor leaks during Fuse module reload
  * Fix: handling of log level parameter in snapshot
  * Fix: save and restore open dir and open file counters
    when the fuse module is reloaded
  * Fixed several memory leaks when reloading the Fuse module
  * Improved logging for whitelist verification errors
  * Added "remount fence" in order to ensure consistent
    catalog operations
  * Fix: Rewind file descriptor on download retries
  * Log inode generation overflows to syslog
  * Pretty printing for 'cvmfs_config reload'
  * Fixed selinux context for SL5 in cvmfs_server
  * Omit autofs warnings in NFS mode
  * Added "inode tracker" to smoothly connect catalog reloads 
    and reloads of the Fuse module
  * Fix: handling of "-n" option in mount helper
  * Log application of new file system snapshots to syslog

2.1.8:
  * Added SElinux exception to allow unloading of cvmfs module
  * Run default signal handlers after custom crash handling
  * Fix for crash handler / ptrace Linux security handling
  * Support for ignoring x-directory hardlinks in the
    server toolkit
  * Fix: evaluation of symlinks could lead to wrong
    empty or 1-byte symlinks
  * Use 32bit inodes by default
  * Fixed wrong location for cache manager debug log
  * Fixed chksetup error about missing library on Mac

2.1.7:
  * Added support for CVMFS_KEYS_DIR, which has precedence over
    CVMFS_PUBLIC_KEY 
  * Changed default install prefix to /usr
  * Experimental support for file chunking
  * Experimental support for cache read-only mode
  * Multi-threaded, extensible storage backend
  * Improved error reporting on mount failures
  * Fix: cvmfs-internal 1G default for cache size
  * Fix: file permissions for local storage backend
  * Fix: prevent double mount block with private mount points
  * Fix: store compressed certificate in replication
  * Fix: Build system for parallel builds 
  * Fix: create stack traces by gdb, thereby handle hidden 
    symbols
  * Packaging: Do not try to reload when upgrading from
    the 2.0 branch
  * Fix: Save fuse module state only after drainout of
         file system calls
  * Fix: stale page caches across file catalog reloads
  * Fix: hardlink count for entries of 2.0 file catalogs
  * Fix: don't retry downloads on HTTP errors 
  * Fix: comply with system mount return values in the helper
  * Renamed cvmfs-lib RPM to cvmfs-devel 
  * Fixed cvmfs_config reload on clean nodes

2.1.6:
  * Fixed hanging reload when reload socket can not be
    opened
  * Prohibit the use of 2.0.X cache directories
  * Fixed 'cvmfs_config chksetup' for root not in sudoers
  * Added retry with exponential backoff to download
    worker, adjustable with CVMFS_MAX_RETRY,
    CVMFS_BACKOFF_INIT, CVMFS_BACKOFF_MAX
  * Added automatic proxy group reset after
    CVMFS_PROXY_RESET_AFTER seconds
  * Added network statistics to 'cvmfs_talk internal affairs'
  * Fixed 'cvmfs_config stat' for non-standard mount points
  * Default symbol visibility hidden 
  * Separate stacktrace logs by process
  * Packaging: don't strip binaries
  * cvmfs_reload returns with error if socket directory
    does not exist
  
2.1.5:
  * Added "pid cachemgr" command to cvmfs_talk
  * Added CERN IT public keys
  * Syslog facility adjustable to one of local0 .. local7

2.1.4:
  * Check permissions by default
  * Added cvmfs_suid mount option
  * Added cvmfs_talk commands "hotpatch history", "parameters"
  * Hotpatch functionality added (cvmfs_config reload)
  * Most parameters read by the cvmfs process
  * Server: fixed modifying attributes

2.1.3:
  * Fixed race condition when reloading catalogs
  * Handling of aufs .wh..wh.orph
  * Added -H "Pragma:" to uses of curl command line tool
  * Added /etc/exports to the bugreport
  * Added .cvmfscache and no_nfs_maps sentinel files

2.1.2:
  * Added sub packages for the server tools and the
    library
  * Added Stratum1 (replication) tools
  * Combined server binaries into cvmfs_swissknife
  * Bumped external versions: libcurl 7.27.0, c-ares 1.9.1,
    sqlite 3.7.14, sparsehash 1.12, zlib 1.2.7
  * Support for remote checking of repositories
  * Added Ubuntu (deb) packaging specs
  * Change default values: strict mount to no, shared cache
    to yes
  * Check for Fuse4X installation on Mac OS

2.1.1:
  * Start of 2.1 ChangeLog

2.1.0:
  see write-up at https://cernvm.cern.ch/portal/release-2.1

2.0.5:
  * Warn in cvmfs_config chksetup if no cache quota is set
  * Create cvmfs user in cvmfs_server if necessary
  * Fixed cvmfs_fsck on xfs
  * Fixed get_origin in config.sh
  * Speed up searach for existing mount point in mount helper
  * Log to syslog when new repository snapshot is applied
  * Fixed presentation error in cvmfs_stat
  * Added repository prefix to syslog messages
  * Fixed reporting of maximum cache size in cvmfs_config stat

2.0.4:
  * Re-opened the CVMFS_NFILES parameter for overwrites
 
2.0.3:
  * Fixed a typo in cvmfs_config stat that makes the Nagios 
    check believe there is no network connectivity

2.0.2:
  * Write cache cleanup to syslog
  * Fixed a big stinking bug when cleaning up the cache while 
    downloading

2.0.1:
  * Fixed build system error for 32bit builds on 64bit systems

2.0.0:
  * Declared immutable parameters in default.conf as read-only
  * Fix for Ubuntu 8.04 automounter
  * Experimental support for file backend added
  * Verify decompressed size on download
  * Unlink left-over temporary file catalogs in cvmfs_fsck
  * Fixed a file descriptor leak on loading certificates
  * Move dodgy files into a quarantaine folder in the cache
  * Log proxy switches to syslog
  * Use stack buffer for streamed file I/O
  * Fixed a file descriptor leak in the catalog load code
  * Exponential backoff for download errors to prevent
    Squid request storms
  * Log all file open errors except for ENOENT
  * Added bugreport command to cvmfs_config
  * More reliable cache db rebuild on corruption
  * Added stat command to cvmfs_config
  * Added extended attributes uptime, nclg, nopen, ndownload, 
    timeout, timeout_direct, rx, speed
  * Added snapshot retention to replica tools
  * Removed redhat-isms from cvmfs_config setup and in
    cvmfs service
  * Mount helper compatible with SuSE
  * Fixed mount helper for systems without fuse group
  * Added extended attributes pid, version, lhash, expires
    maxfd, usedfd, nioerr, proxy, host 
  * Fixed creating nested catalogs in the middle of two
    nested catalogs
  * Fixed lazy-load issue in cvmfs_sync with two paths sharing
    the same prefix
  * /bin/bash for cvmfs_config and mount/umount helpers
  * Changed bug report URL to cernvm.support@cern.ch
  * Fixed wrong mtab after failed umount

0.2.77:
  * Fixed a race condition in cvmfs service

0.2.76:
  * Fixed a typo in cvmfs_config setup
  * cvmfs_fsck recognizes temporary catalogs
  * Rewrote multi-threading in cvmfs_fsck in order to decrease
    memory consumption

0.2.75:
  * Fixed syslog message broadcasting
  * Warn about corruption in Linux kernel buffers in cvmfs_fsck
  * Automatically recover from corrupted LRU DB after system
    crash

0.2.74:
  * Fixed another internal database error when merging multi-level
    nested catalogs

0.2.73:
  * Fixed internal database errors when merging multi-level
    nested catalogs

0.2.72:
  * Fixed build script to create /cvmfs directory
  * Compare working catalog to published one in
    cvmfs_clgcmp
  * Fix for touched symlinks
  * Removed transactions from update statements, they are
    embraced by a big transaction anyway 
  * Check for chunks in cvmfs_clgcmp
  * Print SHA-1 in cvmfs_lscat
  * Added TTL to .cvmfspublished
  * Added revision to .cvmfspublished

0.2.71:
  * Fixed wrong return codes in getxattr

0.2.70:
  * Pulling of previous catalogs changed to best-effort
    (better recovery trade-off)
  * Added fsck command to cvmfs_server
  * Fixed stale objects in kernel caches, on TTL the kernel
    caches are drained out prior to loading the new catalog
  * Creation of mucro catalogs adjustable via -m switch
  * Extended attribute "revision" added, same for all
    directory entries of a cvmfs mount point
  * Extended attribute "hash" added for translating a path
    name into its content hash
  * cvmfs_snapshot reads parameters per repository from
    /etc/cvmfs/replica.repositories
  * Added max_ttl mount option / CVMFS_MAX_TTL parameter,
    covered by service cvmfs reload
  * Make cvmfs_fsck work for mounted repositories
  * Proper return values for cvmfs_fsck
  * Added revision command to cvmfs-talk
  * Included revision counter in file catalogs  

0.2.69:
  * Created cvmfs_server script to ease repository creation
  * Included zlib 1.2.5
  * Removed libssl dependency
  * (Re-)added remount command to cvmfs-talk
  * Removed catalog_timeout mount option (not needed with strong
    consistency)
  * Fixed link from parent to nested catalogs (strong consistency) 
  * Use use_ino mount option, which fixes cycle detection problems 
    in gnu fts (du, find, etc.)
  * Changed Fuse module memory allocator to jemalloc
  * Support for mucro catalogs in server backend
  * Moved cvmfsdrc(.local) to /etc/cvmfs/server.(conf|local)
  * Changed LRU DB locking mode to exclusive.  Improves performance
    and allows deletion of the LRU DB while cvmfs is mounted
  * Ignore touched symlinks in cvmfs_sync (instead of unsupported)
  * Protect against concurrent snapshots
  * Check registered nested catalogs against published ones
    in cvmfs_clgcmp  

0.2.68:
  * Fixed a bug in the snapshot script which caused the pull
    return value to be ignored
  * Force "strict mount" and catalog signatures by default
  * Decreased default catalog TTL to 1 hour
  * Removed /etc/cvmfs/profile.d
  * Added reload command to cvmfs service for
    proxy, host, and timeouts
  * Added "timeout info" and "timeout set" commands to cvmfs-talk
  * Added "proxy set" command to cvmfs-talk
  * Added "proxy switch group" command to cvmfs-talk
  * Added "proxy info" command to cvmfs-talk
  * Forbid double mount in mount helper
  * Added "mountpoint" command to cvmfs-talk
  * Changed fs key for local cache from url host to fqrn
  * Fixed a bug that can lead to data corruption in case
    of fail-over because of a timeout
  * Accept ; separator for hosts, the comma is deprecated
  * Probe hosts by default only if no proxy is active 
  * service cvmfs probe checks checks more strictly (fs type)
  * Make statfs (df) report occupied and total cache space
  * Fix for whitelists and unchanged catalogs in cvmfs_pull
  * For proxy notation, the | syntax has fail-over and load-balancing 
    combined, the + syntax is deprecated
  * Create nested catalogs on the directory structure during sync
  * Avoid auto-nested catalogs in hidden directories
  * Fixed an incorrect warning about changed inodes in sync
  * Additional check for malformed root node in catalogs
  * Build system fix
  * Added CVMFS_TIMEOUT and CVMFS_TIMEOUT_DIRECT parameters
    to configure timeouts with and without proxies
  * Fixed a segfault for deep mounts with non-existing top-level
    directory 

0.2.67:
  * Mount script typo fix

0.2.65:
  * CVMFS_HTTP_PROXY required
  * Default server URL for cern.ch in CERNVM_SERVER_URL 
 
0.2.64:
  * Build system fix

0.2.63:
  * Parallel compression and hashing in cvmfs_sync.bin
  * Fix for multiple webserver entry points    

0.2.62:
  * Added replica tools
  
0.2.61:
  * Fixed restarclean command in init script
  * Fixed atomic counters on Athlon MP
  * Improved handling of faulty proxies
  * Automated test suite added
  * Added options to write difference set to cvmfs_pull
  * Added cvmfs_scrub utility to check data dir
  * Bugfix in cvmfs_pull for consecutive downloads
  * Removed proxy option from cvmfs_pull
  * Use no-cache option on retry for cvmfs_pull

0.2.60:
  * Bugfix for cvmfs-init-scripts 

0.2.59:
  * Bugfix for default domain handling

0.2.58:
  * Bugfix in mount scripts for non-listed repositories
  * Bugfix in catalog tree module

0.2.57:
  * Removed CVMFS_REPOSITORY_NAME parameter
  * Added CVMFS_PUBLIC_KEY parameter
  * Moved key to /etc/cvmfs/keys/cern.ch.pub
  * Removed local.d, added domain.d, local configuration
    now based on files with suffix .local
  * Changed CVMFS_CACHE_DIR to CVMFS_CACHE_BASE
  * Changed namespace to /cvmfs/<FQRN>, like
    /cvmfs/atlas.cern.ch  

0.2.56:
  * Log mount/unmount to syslog
  * Added short term TTL (4 min.) for offline mode
  * Removed entry point mount option, all replicas are treated
    the same way
  * Added a secure mode (fail on errors) to cvmfs_pull
  * Changed catalog memory cache to direct mapped / 2 way associative
  * Changed name space to /cvmfs/cern.ch
  * Added a couple of consistency checks to cvmfs_config chksetup
  * cvmfs-talk reads the configuration
  * Added forward TTL adjustment
  * Added probe and restartautofs commands to service
  * Added catalog checksum cache
  * Added certificate and whitelist cache
  * Moved the chmod 000 interface to cvmfs-talk
  * Intermediate catalogs are handled by cvmfs_pull
  * Added "version patchlevel" command to cvmfs-talk
  * Increased number of internal file descriptors to 512
  * More clever catalog memory cache invalidation
  * SQlite memory allocations tuned (smaller memory footprint)

0.2.55:
  * Catalog load fix for informed lookup
  * Require special file available on the server for cvmfs_pull

0.2.54:
  * Fixes to the RPMs to be more standard compliant
  * Added snapshot handling to cvmfs_pull
  * Added CVMFS_STRICT_MOUNT parameter to allow preventing
    to mount non-listed repositories
  * Added CVMFS_FORCE_SIGNING parameter
  * Syslog level adjustable via mount option -o syslog_level
    and CVMFS_SYSLOG_LEVEL parameter
  * Mount scripts now recognize the CVMFS_TRACEFILE parameter
  * Increased catalog memory cache to 2^14 entries
  * Increased kernel cache lifetime to 60 seconds
  * More clever lookup of meta-data, huge speedup when many
    catalogs are loaded
  * Switched to SQlite 3.7.4
  * Removed remount_sleep option, now handled by flushing buffers
  * Fixed some multi-threading bugs
  * Switched to libcurl 7.21.3
  * Include timestamp in debug log
  * Changed failover + load-balaning proxy syntax: introduced 3rd 
    level to specify load-balance blocks first, failover later
  * Proper mapping of file catalogs and whitelists to repository
    names
  * Include-fix for kernel module
  * Added cvmfs_pull utility for backend storage synchronization
  * Fixed last-modified handling of cached catalogs
  * Added cvmfs_lvmrotate for snapshots
  * Added jemalloc to tarball, just in case
  * Set config.sh non-executable
  * Start cvmfs2 as cvmfs:cvmfs instead of cvmfs:fuse
  * Fixed wrong conversion for pre 0.2.53 cache directories

0.2.53:
  * Fixed libcrypto multi-threading issue
  * Fail on very slow downloads (instead of hanging)
  * Fixed SQlite memory enforcement issue
  * Switched to SQlite multi-thread mode
  * Open catalogs read-only on client
  * Write to syslog when download fails
  * Added support for local certificate blacklist
  * Loading of file catalogs rewritten, catalogs now handled
    by LRU module as well
  * Removed remount command from cvmfs-talk
  * Determine file type for rename in kernel module
  * removed all_catalogs mount option
  * added bookkeeping of dirty catalogs to avoid unnecessary
    signing
  * don't flush the fs change log when cvmfs_sync.bin fails
  * added cvmfs_lscat utility to assist in cutting directory
    trees
  * fix for large file support on 32bit  

0.2.52:
  * fixed Coverity-detected defects
  * support for lazy attach of catalogs in server tools
    (extends scalability to at least a couple of thousand
     catalogs)
  * bugfix in server tools when moving out nested catalogs
  * bugfix for large files (> 2GB)
  * bugfix in mount scripts for CDN usage

0.2.51:
  * bugfix in mount scripts for CDN
  * changed cvmfs_sign to sign single catalogs
  * server tools add schema version to properties table
  * server tools keep sha1 of previous revision of catalog
  * server tools register and maintain sha1 of nested catalogs 
  * server tools write extended checksum .cvmfspublished
  * added "open catalogs" command to cvmfs-talk
  * add last modified timestamp when making catalog snapshot
  * fixed time comparison to work on UTC instead of
    local time 
  * use the SQlite auto_vaccum=full feature for new catalogs
  * added cvmfs_unsign tool to strip a signature from a
    file catalog
  * store .cvmfscatalog as symlink into data dir
  * added basic rpm for server tools

0.2.50:
  * another fix in build system for server installation    

0.2.49:
  * fix in build system for server installation  

0.2.48:
  * added full meta data check for cvmfs_clgcmp
  * bugfix in cvmfs_sync for replaced files
  * added .cvmfsdirtab support in cvmfs-sync
  * added fuse as dependency for RPM
  * check and repair access rights for /dev/fuse
  * check for /dev/fuse before loading fuse module
  * replaced MD5 implementation with OpenSSL MD5
    (10-20% speedup)
  * replaced SHA1 implementation with OpenSSL SHA1
    (factor 5 speedup)
  * fixed some defects found by Coverity

0.2.47:
  * added basic catalog encryption/decryption routines
  * added debug mode, turned on by CVMFS_DEBUGLOG=$file
  * moved standard mount options logic from cvmfs.auto
    to the mount helper (fixes autofs ":" bug)
  * fix for pid command in cvmfs-talk
  * fix for mount scripts
  * fixes for cvmfs_clgcmp and cvmfs_sync

0.2.46:
  * mount scripts also check for /etc/cvmfs/site.conf
  * updated spec file for new mount scripts
  * fixed mount script compatibility issues

0.2.45:
  * intermediate release for testing

0.2.44:
  * fixed mount script compatibility issues  

0.2.43:
  * increased default number of open files to 32768

0.2.42:
  * build system fixes

0.2.41:
  * look for public key in /etc/cvmfs instead of /etc/cernvm
  * excluded public key from make install 
    (installed in packet manager)

0.2.40:
  * added mount scripts (--enable-mount-scripts)
  * added grab_mountpoint option (automount hack)
  * fixed setgid bug at bootstrap
 
0.2.39:
  * fixed option handling

0.2.38:
  * fixed build system destination directories

0.2.37:
  * removed pidfile option, not required anymore
  * switch mount options are actually handled as switches
  * fixed missing O_TRUNC flag in server tools   

0.2.36:
  * cvmfs Makefile.am fix for fuse-duplex.h

0.2.35:
  * fixed configure.ac name bug

0.2.34:
  * dropped pcre dependency
  * evaluate gid and uid Fuse parameter and use it to drop rights
  * added nofiles mount option to let CernVM-FS increase the ulimit
  * removed update proxies command from cvmfs-talk
  * proxies set via mount option
  * cache directory is created on demand
  * new boot code, uses fuse_main, compatible with automount, 
    supports -s switch
  * removed urlenc option, fixed to sha1 now
  * replaced cvmfs_journald by kernel module, 
    cvmfsd, and synchronization tools, dropped inotify dependency
  * reworked the talk part with a socket
  * couple of minor fixes according to coverity report
  * fixed builtin compilation of libfuse
  * fixed /var/lock/subsys bookkeeping for cvmfs init script
  * added CernVM RSA public key to RPM

0.2.33:
  * added libfuse to build system
  * added redirfs kernel module and cvmfs filter which is supposed
    to replace the cvmfs_journald server daemon soon
  * added libfuse 2.8.4

0.2.32:
  * bugfixes in cvmfs_sign and authentication thread in cvmfs_journald
  * revised build system, added option to use builtin libcurl
  * removed cvmfs1's make_cvmfs

0.2.31:
  * fixed libcurl multi-thread timeout signal handler issue 
  * wrapper around malloc & co. to abort on out-of-memory
  * prevent gcc from optimizing stack frames away 
  * fix around stack munging in signal handler

0.2.30:
  * performance improvements in stat() and open() callbacks
  * revised integration of tracer module, Intel TBB dependency dropped
  * export of CVMFS_HTTP_PROXY done by init script
  * new parameters in cvmfs.initd: ADDITIONAL_OPTIONS, OVERWRITE_OPTIONS
  * /etc/cvmfs.local is examined by rpm-init-script

0.2.29:
  * Start of ChangeLog<|MERGE_RESOLUTION|>--- conflicted
+++ resolved
@@ -1,6 +1,3 @@
-<<<<<<< HEAD
-2.2.3
-=======
 2.3.2:
   * Fix error reporting when downloading replication sentinal file (CVM-1078)
   * Fix publishing of auto catalog markers (CVM-1079)
@@ -60,7 +57,6 @@
   * Add support for default.conf in config repository (CVM-993)
 
 2.2.3:
->>>>>>> 3a6f69e6
   * Fix stale open chunked files that are updated in the repository (CVM-1017)
 
 2.2.2:
