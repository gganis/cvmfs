--- conflicted
+++ resolved
@@ -641,41 +641,8 @@
  * Writes delta_counters_ to the database.
  */
 void WritableCatalog::UpdateCounters() const {
-<<<<<<< HEAD
-  const DeltaCounters &d = delta_counters_;
-  SqlUpdateCounter sql_counter(database());
-  const bool retval =
-    UpdateCounter(sql_counter, "self_regular",    d.d_self_regular)    &&
-    UpdateCounter(sql_counter, "self_symlink",    d.d_self_symlink)    &&
-    UpdateCounter(sql_counter, "self_dir",        d.d_self_dir)        &&
-    UpdateCounter(sql_counter, "self_nested",     d.d_self_nested)     &&
-    UpdateCounter(sql_counter, "subtree_regular", d.d_subtree_regular) &&
-    UpdateCounter(sql_counter, "subtree_symlink", d.d_subtree_symlink) &&
-    UpdateCounter(sql_counter, "subtree_dir",     d.d_subtree_dir)     &&
-    UpdateCounter(sql_counter, "subtree_nested",  d.d_subtree_nested);
-
-  assert(retval);
-}
-
-
-bool WritableCatalog::UpdateCounter(      SqlUpdateCounter &sql,
-                                    const std::string      &counter_name,
-                                    const int64_t           delta) const {
-  if (delta == 0)
-    return true;
-
-  const bool retval =
-    sql.BindCounter(counter_name) &&
-    sql.BindDelta(delta)          &&
-    sql.Execute();
-  if (!retval) return false;
-  sql.Reset();
-
-  return true;
-=======
   const bool retval = delta_counters_.WriteToDatabase(database());
   assert (retval);
->>>>>>> 442d01e4
 }
 
 }  // namespace catalog