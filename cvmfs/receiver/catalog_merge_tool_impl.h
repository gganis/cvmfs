/**
 * This file is part of the CernVM File System.
 */

#ifndef CVMFS_RECEIVER_CATALOG_MERGE_TOOL_IMPL_H_
#define CVMFS_RECEIVER_CATALOG_MERGE_TOOL_IMPL_H_

#include <string>

#include "catalog.h"
#include "hash.h"
#include "logging.h"
#include "manifest.h"
#include "options.h"
#include "upload.h"
#include "util/posix.h"

inline PathString MakeRelative(const PathString& path) {
  std::string rel_path;
  std::string abs_path = path.ToString();
  if (abs_path[0] == '/') {
    rel_path = abs_path.substr(1);
  } else {
    rel_path = abs_path;
  }
  return PathString(rel_path);
}

namespace receiver {

template <typename RwCatalogMgr, typename RoCatalogMgr>
bool CatalogMergeTool<RwCatalogMgr, RoCatalogMgr>::Run(
    const Params& params, std::string* new_manifest_path) {
  UniquePtr<upload::Spooler> spooler;
  perf::Statistics stats;
  if (needs_setup_) {
    upload::SpoolerDefinition definition(
        params.spooler_configuration, params.hash_alg, params.compression_alg,
        params.use_file_chunking, params.min_chunk_size, params.avg_chunk_size,
        params.max_chunk_size, "dummy_token", "dummy_key");
    spooler = upload::Spooler::Construct(definition);
    const std::string temp_dir = CreateTempDir(temp_dir_prefix_);
    output_catalog_mgr_ = new RwCatalogMgr(
        manifest_->catalog_hash(), repo_path_, temp_dir, spooler,
        download_manager_, params.entry_warn_thresh, &stats,
        params.use_autocatalogs, params.max_weight, params.min_weight);
    output_catalog_mgr_->Init();
  }

  bool ret = CatalogDiffTool<RoCatalogMgr>::Run(PathString(""));

  ret &= CreateNewManifest(new_manifest_path);

  output_catalog_mgr_.Destroy();

  return ret;
}

template <typename RwCatalogMgr, typename RoCatalogMgr>
void CatalogMergeTool<RwCatalogMgr, RoCatalogMgr>::ReportAddition(
    const PathString& path, const catalog::DirectoryEntry& entry,
    const XattrList& xattrs) {
  const PathString rel_path = MakeRelative(path);

  const std::string parent_path =
      std::strchr(rel_path.c_str(), '/') ? GetParentPath(rel_path).c_str() : "";

  if (entry.IsDirectory()) {
    output_catalog_mgr_->AddDirectory(entry, parent_path);
  } else if (entry.IsRegular() || entry.IsLink()) {
    const catalog::DirectoryEntryBase* base_entry =
        static_cast<const catalog::DirectoryEntryBase*>(&entry);
    output_catalog_mgr_->AddFile(*base_entry, xattrs, parent_path);
  }
}

template <typename RwCatalogMgr, typename RoCatalogMgr>
void CatalogMergeTool<RwCatalogMgr, RoCatalogMgr>::ReportRemoval(
    const PathString& path, const catalog::DirectoryEntry& entry) {
  const PathString rel_path = MakeRelative(path);

  if (entry.IsDirectory()) {
    output_catalog_mgr_->RemoveDirectory(rel_path.c_str());
  } else if (entry.IsRegular() || entry.IsLink()) {
    output_catalog_mgr_->RemoveFile(rel_path.c_str());
  }
}

template <typename RwCatalogMgr, typename RoCatalogMgr>
void CatalogMergeTool<RwCatalogMgr, RoCatalogMgr>::ReportModification(
    const PathString& path, const catalog::DirectoryEntry& entry1,
    const catalog::DirectoryEntry& entry2, const XattrList& xattrs) {
  const PathString rel_path = MakeRelative(path);

  const std::string parent_path =
      std::strchr(rel_path.c_str(), '/') ? GetParentPath(rel_path).c_str() : "";

  if (entry1.IsDirectory() && entry2.IsDirectory()) {
    // From directory to directory
    const catalog::DirectoryEntryBase* base_entry =
        static_cast<const catalog::DirectoryEntryBase*>(&entry2);
    output_catalog_mgr_->TouchDirectory(*base_entry, rel_path.c_str());

  } else if ((entry1.IsRegular() || entry1.IsLink()) && entry2.IsDirectory()) {
    // From file to directory
    output_catalog_mgr_->RemoveFile(rel_path.c_str());
    output_catalog_mgr_->AddDirectory(entry2, parent_path);

  } else if (entry1.IsDirectory() && (entry2.IsRegular() || entry2.IsLink())) {
    // From directory to file
    const catalog::DirectoryEntryBase* base_entry =
        static_cast<const catalog::DirectoryEntryBase*>(&entry2);
    output_catalog_mgr_->RemoveDirectory(rel_path.c_str());
    output_catalog_mgr_->AddFile(*base_entry, xattrs, parent_path);

  } else if ((entry1.IsRegular() || entry1.IsLink()) &&
             (entry2.IsRegular() || entry2.IsLink())) {
    // From file to file
    const catalog::DirectoryEntryBase* base_entry =
        static_cast<const catalog::DirectoryEntryBase*>(&entry2);
    output_catalog_mgr_->RemoveFile(rel_path.c_str());
    output_catalog_mgr_->AddFile(*base_entry, xattrs, parent_path);
  }
}

template <typename RwCatalogMgr, typename RoCatalogMgr>
bool CatalogMergeTool<RwCatalogMgr, RoCatalogMgr>::CreateNewManifest(
    std::string* new_manifest_path) {
  if (!output_catalog_mgr_->Commit(false, 0, manifest_)) {
    LogCvmfs(kLogReceiver, kLogCustom1,
<<<<<<< HEAD
             "CatalogMergeTool - Could not commit output catalog.\n");
=======
             "CatalogMergeTool - Could not commit output catalog");
>>>>>>> c6eaa7e2
    return false;
  }

  const std::string temp_dir = CreateTempDir(temp_dir_prefix_);
  const std::string new_path = temp_dir + "/new_manifest";

  if (!manifest_->Export(new_path)) {
    LogCvmfs(kLogReceiver, kLogCustom1,
<<<<<<< HEAD
             "CatalogMergeTool - Could not export new manifest.\n");
=======
             "CatalogMergeTool - Could not export new manifest");
>>>>>>> c6eaa7e2
  }

  *new_manifest_path = new_path;

  return true;
}

}  // namespace receiver

#endif  // CVMFS_RECEIVER_CATALOG_MERGE_TOOL_IMPL_H_<|MERGE_RESOLUTION|>--- conflicted
+++ resolved
@@ -128,11 +128,7 @@
     std::string* new_manifest_path) {
   if (!output_catalog_mgr_->Commit(false, 0, manifest_)) {
     LogCvmfs(kLogReceiver, kLogCustom1,
-<<<<<<< HEAD
-             "CatalogMergeTool - Could not commit output catalog.\n");
-=======
              "CatalogMergeTool - Could not commit output catalog");
->>>>>>> c6eaa7e2
     return false;
   }
 
@@ -141,11 +137,7 @@
 
   if (!manifest_->Export(new_path)) {
     LogCvmfs(kLogReceiver, kLogCustom1,
-<<<<<<< HEAD
-             "CatalogMergeTool - Could not export new manifest.\n");
-=======
              "CatalogMergeTool - Could not export new manifest");
->>>>>>> c6eaa7e2
   }
 
   *new_manifest_path = new_path;
