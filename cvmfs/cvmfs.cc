--- conflicted
+++ resolved
@@ -1148,11 +1148,7 @@
     if (!catalog_manager_->LookupPath(path, catalog::kLookupSole,
                                       &dirent_origin))
     {
-<<<<<<< HEAD
-      remount_fence_->Leave();
-=======
       fence_remount_->Leave();
->>>>>>> 3a6f69e6
       LogCvmfs(kLogCvmfs, kLogDebug | kLogSyslogErr,
                "chunked file %s vanished unexpectedly", path.c_str());
       fuse_reply_err(req, ENOENT);
@@ -1182,11 +1178,7 @@
       // Check again to avoid race
       if (!chunk_tables_->inode2chunks.Contains(unique_inode)) {
         chunk_tables_->inode2chunks.Insert(
-<<<<<<< HEAD
-          unique_inode, FileChunkReflist(chunks, path, 
-=======
           unique_inode, FileChunkReflist(chunks.Release(), path,
->>>>>>> 3a6f69e6
                                          dirent.compression_algorithm(),
                                          dirent.IsExternalFile()));
         chunk_tables_->inode2references.Insert(unique_inode, 1);
