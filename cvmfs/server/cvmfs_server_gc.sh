#
# This file is part of the CernVM File System
# This script takes care of creating, removing, and maintaining repositories
# on a Stratum 0/1 server
#
# Implementation of the "cvmfs_server gc" command

# This file depends on fuctions implemented in the following files:
# - cvmfs_server_util.sh
# - cvmfs_server_common.sh


cvmfs_server_gc() {
  local names
  local list_deleted_objects=0
  local dry_run=0
  local preserve_revisions=-1
  local preserve_timestamp=0
  local timestamp_threshold=""
  local force=0
  local all_collectable=0
  local deletion_log=""
  local reconstruct_reflog="0"

  # optional parameter handling
  OPTIND=1
  while getopts "ldr:t:faL:" option
  do
    case $option in
      l)
        list_deleted_objects=1
      ;;
      d)
        dry_run=1
      ;;
      r)
        preserve_revisions="$OPTARG"
      ;;
      t)
        timestamp_threshold="$OPTARG"
      ;;
      f)
        force=1
      ;;
      a)
        all_collectable=1
      ;;
      L)
        deletion_log="$OPTARG"
      ;;
      ?)
        shift $(($OPTIND-2))
        usage "Command gc: Unrecognized option: $1"
      ;;
    esac
  done
  shift $(($OPTIND-1))

  # get repository names
  if [ $all_collectable -ne 0 ] && [ -z "$@" ]; then
    set -- '*'
  fi
  check_parameter_count_for_multiple_repositories $#
  names=$(get_or_guess_multiple_repository_names "$@")
  check_multiple_repository_existence "$names"

  if [ $all_collectable -ne 0 ]; then
    # reduce the names to those that are collectable
    local collectable_names
    for name in $names; do
      if ! is_inactive_replica $name && is_garbage_collectable $name; then
        collectable_names="$collectable_names $name"
      fi
    done
    # the echo gets rid of the leading blank
    names="`echo $collectable_names`"
    if [ -z "$names" ]; then
      die "There are no active garbage-collectable repositories"
    fi
  fi

  # parse timestamp (if given)
  if [ ! -z "$timestamp_threshold"  ]; then
    preserve_timestamp="$(date --date "$timestamp_threshold" +%s 2>/dev/null)" || die "Cannot parse time stamp '$timestamp_threshold'"
  fi

  [ $preserve_revisions -ge 0 ] && [ $preserve_timestamp -gt 0 ] && die "Please specify either timestamp OR revision thresholds (-r and -t are mutual exclusive)"
  if [ $preserve_revisions -lt 0 ] && [ $preserve_timestamp -le 0 ]; then
    # neither revision nor timestamp threshold given... fallback to default
    preserve_timestamp="$(date --date '3 days ago' +%s 2>/dev/null)"
  fi

  for name in $names; do
    if ! has_reference_log $name; then
      reconstruct_reflog=1
    fi
  done

  # sanity checks
  if [ $dry_run -ne 0 ] && [ $reconstruct_reflog -ne 0 ]; then
    die "Reflog reconstruction needed. Cannot do a dry-run."
  fi

  # safety user confirmation
  if [ $force -eq 0 ] && [ $dry_run -eq 0 ]; then
    echo "YOU ARE ABOUT TO DELETE DATA! Are you sure you want to do the following:"
  fi

  if [ $force -eq 0 ] || [ $all_collectable -eq 0 ]; then
    local dry_run_msg="no"
    if [ $dry_run -eq 1 ]; then dry_run_msg="yes"; fi

    local reflog_reconstruct_msg="no"
    if [ $reconstruct_reflog -eq 1 ]; then reflog_reconstruct_msg="yes"; fi

    echo "Affected Repositories:         $names"
    echo "Dry Run (no actual deletion):  $dry_run_msg"
    echo "Needs Reflog reconstruction:   $reflog_reconstruct_msg"
    if [ $preserve_revisions -ge 0 ]; then
      echo "Preserved Legacy Revisions:    $preserve_revisions"
    fi
    if [ $preserve_timestamp -gt 0 ]; then
      echo "Preserve Revisions newer than: $(date -d@$preserve_timestamp +'%x %X')"
    fi
    if [ $preserve_revisions -le 0 ] && [ $preserve_timestamp -le 0 ]; then
      echo "Only the latest revision will be preserved."
    fi
  fi

  if [ $force -eq 0 ]; then
    echo ""
    read -p "Please confirm this action (y/N)? " reply
    if [ "$reply" != "y" ] && [ "$reply" != "Y" ]; then
      return 1
    fi
  fi

  for name in $names; do

    if [ $all_collectable -eq 0 ]; then
      __do_gc_cmd "$name"                       \
                  "$dry_run"                    \
                  "$list_deleted_objects"       \
                  "$preserve_revisions"         \
                  "$preserve_timestamps"        \
                  "$deletion_log"
    else
      local log=/var/log/cvmfs/gc.log

      (
      echo
      echo "Starting $name at `date`"
      # Work around the errexit (that is, set -e) misfeature of being
      #  disabled whenever the exit code is to be checked.
      # See https://lists.gnu.org/archive/html/bug-bash/2012-12/msg00093.html
      set +e
      (set -e
      __do_gc_cmd "$name"                       \
                  "$dry_run"                    \
                  "$list_deleted_objects"       \
                  "$preserve_revisions"         \
                  "$preserve_timestamps"        \
                  "$deletion_log"
      )
      if [ $? != 0 ]; then
        echo "ERROR from cvmfs_server gc!" >&2
      fi
      echo "Finished $name at `date`"
      ) >> $log 2>&1

      # Always return success because this is used from cron and we
      #  don't want cron sending an email every time something fails.
      # Errors will be in the log.
    fi
  done
}

# this is used when gc is invoked from the cvmfs_server command line
__do_gc_cmd()
{
  local name="$1"
  local dry_run="$2"
  local list_deleted_objects="$3"
  local preserve_revisions="$4"
  local preserve_timestamps="$5"
  local deletion_log="$6"

  # leave extra layer of indent for now to better show diff with previous

    load_repo_config $name

    # sanity checks
    check_repository_compatibility $name
    if is_empty_repository $name; then
      echo "Repository $name is empty, nothing to do"
      continue
    fi
    is_garbage_collectable $name || die "Garbage Collection is not enabled for $name"
    is_owner_or_root       $name || die "Permission denied: Repository $name is owned by $user"
    is_in_transaction      $name && die "Cannot run garbage collection while in a transaction"

    local head_timestamp="$(get_repo_info -t)"
    [ $head_timestamp -gt $preserve_timestamp ] || die "Latest repository revision is older than given timestamp"

    # figure out the URL of the repository
    local repository_url="$CVMFS_STRATUM0"
    if is_stratum1 $name; then
      [ ! -z $CVMFS_STRATUM1 ] || die "Missing CVMFS_STRATUM1 URL in server.conf"
      repository_url="$CVMFS_STRATUM1"
    fi

    # generate the garbage collection configuration
    local additional_switches=""
    [ $list_deleted_objects -ne 0 ] && additional_switches="$additional_switches -l"
    [ $dry_run              -ne 0 ] && additional_switches="$additional_switches -d"
    [ $preserve_revisions   -ge 0 ] && additional_switches="$additional_switches -h $preserve_revisions"
    [ $preserve_timestamp   -gt 0 ] && additional_switches="$additional_switches -z $preserve_timestamp"

    # retrieve the base hash of the repository to be editied
    local base_hash=""
    local manifest=""

    # gather extra information for a stratum0 repository and open a transaction
    if is_stratum0 $name; then
      base_hash="$(get_mounted_root_hash $name)"
      manifest="${CVMFS_SPOOL_DIR}/tmp/manifest"
    fi

    if [ $dry_run -eq 0 ]; then
      if is_stratum0 $name; then
        trap "close_transaction $name 0" EXIT HUP INT TERM
        open_transaction $name || die "Failed to open transaction for garbage collection"
      else
        acquire_update_lock $name gc || die "Failed to acquire update lock for garbage collection"
        trap "release_update_lock $name" EXIT HUP INT TERM
      fi
    fi

    local reconstruct_this_reflog=0
    if ! has_reference_log $name; then
      reconstruct_this_reflog=1
    fi

    # run the garbage collection
    local reflog_reconstruct_msg=""
    [ $reconstruct_this_reflog -ne 0 ] && reflog_reconstruct_msg="(reconstructing reference logs)"
    echo "Running Garbage Collection $reflog_reconstruct_msg"
    __run_gc "$name"                    \
             "$repository_url"          \
             "$dry_run"                 \
             "$manifest"                \
             "$base_hash"               \
             "$deletion_log"            \
             "$reconstruct_this_reflog" \
             $additional_switches || die "Fail ($?)!"

<<<<<<< HEAD
    # sign the result
    if is_stratum0 $name && [ $dry_run -eq 0 ]; then
      echo "Signing Repository Manifest"
      if ! sign_manifest $name $manifest; then
        to_syslog_for_repo $name "failed to sign manifest after garbage collection"
        die "Fail!"
=======
    if [ $dry_run -eq 0 ]; then
      # sign the result
      if is_stratum0 $name; then
        echo "Signing Repository Manifest"
        if ! sign_manifest $name $manifest; then
          to_syslog_for_repo $name "failed to sign manifest after manual garbage collection"
          die "Fail!"
        fi

        # close the transaction
        trap - EXIT HUP INT TERM
        close_transaction $name 0
      else
        # release the update lock
        trap - EXIT HUP INT TERM
        release_update_lock $name
>>>>>>> bb68b23e
      fi
    fi
}

# this is used for both auto-gc (after publish or snapshot) and non-auto-gc
#   (when invoked from the cvmfs_server command line)
__run_gc() {
  local name="$1"
  local repository_url="$2"
  local dry_run="$3"
  local manifest="$4"
  local base_hash="$5"
  local deletion_log="$6"
  local reconstruct_reflog="$7"
  shift 7
  local additional_switches="$*"

  load_repo_config $name

  # sanity checks
  is_garbage_collectable $name  || return 1
  [ x"$repository_url" != x"" ] || return 2
  if [ $dry_run -eq 0 ]; then
    is_in_transaction $name || is_stratum1 $name || return 3
  else
    [ $reconstruct_reflog -eq 0 ] || return 8
  fi

  if is_stratum0 $name; then
    [ x"$manifest"  != x"" ] || return 4
    [ x"$base_hash" != x"" ] || return 5
  fi

  if ! has_reference_log $name && [ $reconstruct_reflog -eq 0 ]; then
    return 9
  fi

  # handle a configured deletion log (manually passed log has precedence)
  if [ x"$deletion_log" != x"" ]; then
    additional_switches="$additional_switches -L $deletion_log"
  elif [ ! -z $CVMFS_GC_DELETION_LOG ]; then
    additional_switches="$additional_switches -L $CVMFS_GC_DELETION_LOG"
  fi

  # do it!
  local user_shell="$(get_user_shell $name)"

  if [ $reconstruct_reflog -ne 0 ]; then
    to_syslog_for_repo $name "reference log reconstruction started"
    local reflog_reconstruct_command="$(__swissknife_cmd dbg) reconstruct_reflog \
                                                  -r $repository_url             \
                                                  -u $CVMFS_UPSTREAM_STORAGE     \
                                                  -n $CVMFS_REPOSITORY_NAME      \
                                                  -t ${CVMFS_SPOOL_DIR}/tmp/     \
                                                  -k $CVMFS_PUBLIC_KEY           \
                                                  -R $(get_reflog_checksum $name)"
    if ! $user_shell "$reflog_reconstruct_command"; then
      to_syslog_for_repo $name "failed to reconstruction reference log"
    else
      to_syslog_for_repo $name "successfully reconstructed reference log"
    fi
  fi

  [ $dry_run -ne 0 ] || to_syslog_for_repo $name "started garbage collection"
  local gc_command="$(__swissknife_cmd dbg) gc                              \
                                            -r $repository_url              \
                                            -u $CVMFS_UPSTREAM_STORAGE      \
                                            -n $CVMFS_REPOSITORY_NAME       \
                                            -k $CVMFS_PUBLIC_KEY            \
                                            -t ${CVMFS_SPOOL_DIR}/tmp/      \
                                            -R $(get_reflog_checksum $name) \
                                            $additional_switches"

  if ! $user_shell "$gc_command"; then
    [ $dry_run -ne 0 ] || to_syslog_for_repo $name "failed to garbage collect"
    return 6
  fi

  local hash_algorithm="${CVMFS_HASH_ALGORITHM-sha1}"
  if is_stratum0 $name && [ $dry_run -eq 0 ]; then
    tag_command="$(__swissknife_cmd dbg) tag_empty_bin \
      -r $CVMFS_UPSTREAM_STORAGE                       \
      -w $CVMFS_STRATUM0                               \
      -t ${CVMFS_SPOOL_DIR}/tmp                        \
      -m $manifest                                     \
      -p /etc/cvmfs/keys/${name}.pub                   \
      -f $name                                         \
      -b $base_hash                                    \
      -e $hash_algorithm"
    if ! $user_shell "$tag_command"; then
      to_syslog_for_repo $name "failed to update history after garbage collection"
      return 7
    fi
  fi

  [ $dry_run -ne 0 ] || upload_timestamp_file $name gc
  [ $dry_run -ne 0 ] || to_syslog_for_repo $name "successfully finished garbage collection"

  return 0
}

<|MERGE_RESOLUTION|>--- conflicted
+++ resolved
@@ -254,14 +254,6 @@
              "$reconstruct_this_reflog" \
              $additional_switches || die "Fail ($?)!"
 
-<<<<<<< HEAD
-    # sign the result
-    if is_stratum0 $name && [ $dry_run -eq 0 ]; then
-      echo "Signing Repository Manifest"
-      if ! sign_manifest $name $manifest; then
-        to_syslog_for_repo $name "failed to sign manifest after garbage collection"
-        die "Fail!"
-=======
     if [ $dry_run -eq 0 ]; then
       # sign the result
       if is_stratum0 $name; then
@@ -278,7 +270,6 @@
         # release the update lock
         trap - EXIT HUP INT TERM
         release_update_lock $name
->>>>>>> bb68b23e
       fi
     fi
 }
